--- conflicted
+++ resolved
@@ -86,7 +86,6 @@
 </MudNavMenu>
 <div class="docs-nav-filler"></div>
 
-<<<<<<< HEAD
 @code {
     DocsComponents DocsComponents = new DocsComponents();
     DocsComponents DocsComponentsAPI = new DocsComponents();
@@ -200,11 +199,3 @@
         #endregion
         return item.GroupItems.ToList().Any(i => i.Link ==_componentLink);
     }
-
-    protected override async Task OnAfterRenderAsync(bool firstRender)
-    {
-        await Js.InvokeVoidAsync("mudBlazorDocs.scrollToActiveNavLink");
-    }
-}
-=======
->>>>>>> 44155e3c
