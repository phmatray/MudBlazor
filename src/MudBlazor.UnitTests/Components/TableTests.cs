<<<<<<< HEAD
﻿using System;
=======
﻿#pragma warning disable 1998

using System;
>>>>>>> d140566a
using System.Linq;
using System.Threading.Tasks;
using Bunit;
using FluentAssertions;
using Microsoft.AspNetCore.Components;
using Microsoft.Extensions.DependencyInjection;
using MudBlazor.UnitTests.Mocks;
using MudBlazor.UnitTests.TestComponents.Table;
using NUnit.Framework;


namespace MudBlazor.UnitTests
{

    [TestFixture]
    public class TableTests
    {

        /// <summary>
        /// OnRowClick event callback should be fired regardless of the selection state
        /// </summary>
        [Test]
        public void TableRowClick()
        {
            using var ctx = new Bunit.TestContext();
            var comp = ctx.RenderComponent<TableRowClickTest>();
            Console.WriteLine(comp.Markup);
            comp.Find("p").TextContent.Trim().Should().BeEmpty();
            var trs = comp.FindAll("tr");
            trs[1].Click();
            comp.Find("p").TextContent.Trim().Should().Be("0");
            trs[1].Click();
            comp.Find("p").TextContent.Trim().Should().Be("0,0");
            trs[2].Click();
            comp.Find("p").TextContent.Trim().Should().Be("0,0,1");
            trs[0].Click(); // clicking the header row shouldn't to anything
            comp.Find("p").TextContent.Trim().Should().Be("0,0,1");
        }

        [Test]
        [Ignore("todo")]
        public void TableSingleSelection()
        {
            // setup
            using var ctx = new Bunit.TestContext();
            //var comp = ctx.RenderComponent<TableSingleSelection>();
            // print the generated html
            //Console.WriteLine(comp.Markup);
            // select elements needed for the test
            //var group = comp.FindComponent<MudTable>();
            // ...

            // the item of the clicked row should be in SelectedItem
        }

        [Test]
        [Ignore("todo")]
        public void TableFilter()
        {
            // non-matching rows should disappear
        }

        [Test]
        [Ignore("todo")]
        public void TablePaging()
        {
            // there must not be more rows than page size
            // switch page and check the rows of the selected page
        }

        [Test]
        public void TableMultiSelectionTest1()
        {
            // the selected items (check-box click or row click) should be in SelectedItems
            // setup
            using var ctx = new Bunit.TestContext();
            var comp = ctx.RenderComponent<TableMultiSelectionTest1>();
            // print the generated html
            Console.WriteLine(comp.Markup);
            // select elements needed for the test
            var table = comp.FindComponent<MudTable<int>>().Instance;
            var text = comp.FindComponent<MudText>();
            var tr = comp.FindAll("tr").ToArray();
            tr.Length.Should().Be(3);
            var td = comp.FindAll("td").ToArray();
            td.Length.Should().Be(6); // two td per row for multi selection
            var inputs = comp.FindAll("input").ToArray();
            inputs.Length.Should().Be(3); // one checkbox per row
            table.SelectedItems.Count.Should().Be(0); // selected items should be empty
            // click checkboxes and verify selection text
            inputs[0].Change(true);
            table.SelectedItems.Count.Should().Be(1);
            comp.Find("p").TextContent.Should().Be("SelectedItems { 0 }");
            inputs = comp.FindAll("input").ToArray();
            inputs[0].Change(false);
            table.SelectedItems.Count.Should().Be(0);
            comp.Find("p").TextContent.Should().Be("SelectedItems {  }");
            // row click
            tr[1].Click();
            comp.Find("p").TextContent.Should().Be("SelectedItems { 1 }");
        }

        [Test]
        public void TableMultiSelectionTest2()
        {
            // checking the header checkbox should select all items (all checkboxes on, all items in SelectedItems)
            // setup
            using var ctx = new Bunit.TestContext();
            var comp = ctx.RenderComponent<TableMultiSelectionTest2>();
            // print the generated html
            Console.WriteLine(comp.Markup);
            // select elements needed for the test
            var table = comp.FindComponent<MudTable<int>>().Instance;
            var text = comp.FindComponent<MudText>();
            var checkboxes = comp.FindComponents<MudCheckBox<bool>>().Select(x=>x.Instance).ToArray();
            var tr = comp.FindAll("tr").ToArray();
            tr.Length.Should().Be(4); // <-- one header, three rows
            var th = comp.FindAll("th").ToArray();
            th.Length.Should().Be(2); //  one for the checkbox, one for the header
            var td = comp.FindAll("td").ToArray();
            td.Length.Should().Be(6); // two td per row for multi selection
            var inputs = comp.FindAll("input").ToArray();
            inputs.Length.Should().Be(4); // one checkbox per row + one for the header
            table.SelectedItems.Count.Should().Be(0); // selected items should be empty
            // click header checkbox and verify selection text
            inputs[0].Change(true);
            table.SelectedItems.Count.Should().Be(3);
            comp.Find("p").TextContent.Should().Be("SelectedItems { 0, 1, 2 }");
            checkboxes.Sum(x => x.Checked ? 1 : 0).Should().Be(4);
            inputs = comp.FindAll("input").ToArray();
            inputs[0].Change(false);
            table.SelectedItems.Count.Should().Be(0);
            comp.Find("p").TextContent.Should().Be("SelectedItems {  }");
            checkboxes.Sum(x => x.Checked ? 1 : 0).Should().Be(0);
        }

        [Test]
        public void TableMultiSelectionTest3()
        {
            // Initially the values bound to SelectedItems should be selected
            // setup
            using var ctx = new Bunit.TestContext();
            var comp = ctx.RenderComponent<TableMultiSelectionTest3>();
            // print the generated html
            Console.WriteLine(comp.Markup);
            // select elements needed for the test
            var table = comp.FindComponent<MudTable<int>>().Instance;
            var text = comp.FindComponent<MudText>();
            var checkboxes = comp.FindComponents<MudCheckBox<bool>>().Select(x => x.Instance).ToArray();
            table.SelectedItems.Count.Should().Be(1); // selected items should be empty
            comp.Find("p").TextContent.Should().Be("SelectedItems { 1 }");
            checkboxes.Sum(x => x.Checked ? 1 : 0).Should().Be(1);
            checkboxes[0].Checked.Should().Be(false);
            checkboxes[2].Checked.Should().Be(true);
            // uncheck it
            comp.InvokeAsync(() => { 
                checkboxes[2].Checked = false;
            });
            comp.WaitForState(()=>checkboxes[2].Checked==false);
            table.SelectedItems.Count.Should().Be(0);
            comp.Find("p").TextContent.Should().Be("SelectedItems {  }");
            checkboxes.Sum(x => x.Checked ? 1 : 0).Should().Be(0);
        }

        [Test]
        public void TableMultiSelectionTest4()
        {
            //The checkboxes should all be checked on load, even the header checkbox.
            // setup
            using var ctx = new Bunit.TestContext();
            var comp = ctx.RenderComponent<TableMultiSelectionTest4>();
            // print the generated html
            Console.WriteLine(comp.Markup);
            // select elements needed for the test
            var table = comp.FindComponent<MudTable<int>>().Instance;
            var text = comp.FindComponent<MudText>();
            var checkboxes = comp.FindComponents<MudCheckBox<bool>>().Select(x => x.Instance).ToArray();
            table.SelectedItems.Count.Should().Be(3); 
            comp.Find("p").TextContent.Should().Be("SelectedItems { 0, 1, 2 }");
            checkboxes.Sum(x => x.Checked ? 1 : 0).Should().Be(4);
            // uncheck only row 1 => header checkbox should be off then
            comp.InvokeAsync(() => {
                checkboxes[2].Checked = false;
            });
            comp.WaitForState(() => checkboxes[2].Checked == false);
            checkboxes[0].Checked.Should().Be(false); // header checkbox should be off
            table.SelectedItems.Count.Should().Be(2);
            comp.Find("p").TextContent.Should().Be("SelectedItems { 0, 2 }");
            checkboxes.Sum(x => x.Checked ? 1 : 0).Should().Be(2);
        }

        /// <summary>
        /// Paging should not influence multi-selection
        /// </summary>
        [Test]
        public void TableMultiSelectionTest5()
        {
            using var ctx = new Bunit.TestContext();
            ctx.Services.AddSingleton<NavigationManager>(new MockNavigationManager());
            var comp = ctx.RenderComponent<TableMultiSelectionTest5>();
            // print the generated html
            Console.WriteLine(comp.Markup);
            // select elements needed for the test
            var table = comp.FindComponent<MudTable<int>>().Instance;
            var text = comp.FindComponent<MudText>();
            var checkboxes = comp.FindComponents<MudCheckBox<bool>>().Select(x => x.Instance).ToArray();
            table.SelectedItems.Count.Should().Be(4); 
            comp.Find("p").TextContent.Should().Be("SelectedItems { 0, 1, 2, 3 }");
            checkboxes.Sum(x => x.Checked ? 1 : 0).Should().Be(3);
            // uncheck a row then switch to page 2 and both checkboxes on page 2 should be checked
            comp.InvokeAsync(() => checkboxes[1].Checked = false);
            comp.WaitForState(() => checkboxes[1].Checked == false);
            checkboxes.Sum(x => x.Checked ? 1 : 0).Should().Be(1);
            // switch page 
            comp.InvokeAsync(() => table.CurrentPage = 1);
            comp.WaitForState(() => table.CurrentPage == 1);
            // now two checkboxes should be checked on page 2
            checkboxes = comp.FindComponents<MudCheckBox<bool>>().Select(x => x.Instance).ToArray();
            checkboxes.Sum(x => x.Checked ? 1 : 0).Should().Be(2);
        }

        /// <summary>
        /// Setting items delayed should work well and update pager also
        /// </summary>
        [Test]
        public async Task TablePaginationTest1()
        {
            using var ctx = new Bunit.TestContext();
            ctx.Services.AddSingleton<NavigationManager>(new MockNavigationManager());
            var comp = ctx.RenderComponent<TablePaginationTest1>();
            await Task.Delay(200);
            // print the generated html
            Console.WriteLine(comp.Markup);
            comp.FindAll("tr.mud-table-row").Count.Should().Be(11); // ten rows + header row
            comp.FindAll("p.mud-table-pagination-caption").Last().TextContent.Trim().Should().Be("1-10 of 20");
        }
    }
}<|MERGE_RESOLUTION|>--- conflicted
+++ resolved
@@ -1,10 +1,6 @@
-<<<<<<< HEAD
-﻿using System;
-=======
 ﻿#pragma warning disable 1998
 
 using System;
->>>>>>> d140566a
 using System.Linq;
 using System.Threading.Tasks;
 using Bunit;
