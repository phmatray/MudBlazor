﻿@namespace MudBlazor.Docs.Examples

<MudGrid>
<<<<<<< HEAD
    <MudItem xs="12" sm="6" md="4">
        <MudSelect T="string" Label="Standard" Variant="Variant.Text" Margin="Margin.Dense" Dense="true">
=======

    <MudItem xs="12" Class="d-flex">
        <MudCheckBox @bind-Checked="_margin" Label="Margin" Color="Color.Primary" />
        <MudCheckBox @bind-Checked="_dense" Label="Dense" Color="Color.Primary" />
    </MudItem>

    <MudItem xs="12" sm="6" md="4">
        <MudSelect T="string" Label="Standard" Variant="Variant.Text" OffsetY="true" Margin="@(_margin==true?Margin.Dense:Margin.None)" Dense="@_dense">
>>>>>>> 88a79df9
            <MudSelectItem Value="@("Tyrannosaur")" />
            <MudSelectItem Value="@("Triceratops")" />
            <MudSelectItem Value="@("Oviraptor")" />
        </MudSelect>
    </MudItem>
    <MudItem xs="12" sm="6" md="4">
<<<<<<< HEAD
        <MudSelect T="string" Label="Standard" Variant="Variant.Outlined" Margin="Margin.Dense" Dense="true">
=======
        <MudSelect T="string" Label="Standard" Variant="Variant.Outlined" OffsetY="true" Margin="@(_margin==true?Margin.Dense:Margin.None)" Dense="@_dense">
>>>>>>> 88a79df9
            <MudSelectItem Value="@("Tyrannosaur")" />
            <MudSelectItem Value="@("Triceratops")" />
            <MudSelectItem Value="@("Oviraptor")" />
        </MudSelect>
    </MudItem>
    <MudItem xs="12" sm="6" md="4">
<<<<<<< HEAD
        <MudSelect T="string" Label="Standard" Variant="Variant.Filled" Margin="Margin.Dense" Dense="true">
=======
        <MudSelect T="string" Label="Standard" Variant="Variant.Filled" OffsetY="true" Margin="@(_margin==true?Margin.Dense:Margin.None)" Dense="@_dense">
>>>>>>> 88a79df9
            <MudSelectItem Value="@("Tyrannosaur")" />
            <MudSelectItem Value="@("Triceratops")" />
            <MudSelectItem Value="@("Oviraptor")" />
        </MudSelect>
    </MudItem>
<<<<<<< HEAD
</MudGrid>
=======

</MudGrid>

@code{
    bool _margin = true;
    bool _dense = true;
}
>>>>>>> 88a79df9
<|MERGE_RESOLUTION|>--- conflicted
+++ resolved
@@ -1,10 +1,6 @@
 ﻿@namespace MudBlazor.Docs.Examples
 
 <MudGrid>
-<<<<<<< HEAD
-    <MudItem xs="12" sm="6" md="4">
-        <MudSelect T="string" Label="Standard" Variant="Variant.Text" Margin="Margin.Dense" Dense="true">
-=======
 
     <MudItem xs="12" Class="d-flex">
         <MudCheckBox @bind-Checked="_margin" Label="Margin" Color="Color.Primary" />
@@ -13,42 +9,29 @@
 
     <MudItem xs="12" sm="6" md="4">
         <MudSelect T="string" Label="Standard" Variant="Variant.Text" OffsetY="true" Margin="@(_margin==true?Margin.Dense:Margin.None)" Dense="@_dense">
->>>>>>> 88a79df9
             <MudSelectItem Value="@("Tyrannosaur")" />
             <MudSelectItem Value="@("Triceratops")" />
             <MudSelectItem Value="@("Oviraptor")" />
         </MudSelect>
     </MudItem>
     <MudItem xs="12" sm="6" md="4">
-<<<<<<< HEAD
-        <MudSelect T="string" Label="Standard" Variant="Variant.Outlined" Margin="Margin.Dense" Dense="true">
-=======
         <MudSelect T="string" Label="Standard" Variant="Variant.Outlined" OffsetY="true" Margin="@(_margin==true?Margin.Dense:Margin.None)" Dense="@_dense">
->>>>>>> 88a79df9
             <MudSelectItem Value="@("Tyrannosaur")" />
             <MudSelectItem Value="@("Triceratops")" />
             <MudSelectItem Value="@("Oviraptor")" />
         </MudSelect>
     </MudItem>
     <MudItem xs="12" sm="6" md="4">
-<<<<<<< HEAD
-        <MudSelect T="string" Label="Standard" Variant="Variant.Filled" Margin="Margin.Dense" Dense="true">
-=======
         <MudSelect T="string" Label="Standard" Variant="Variant.Filled" OffsetY="true" Margin="@(_margin==true?Margin.Dense:Margin.None)" Dense="@_dense">
->>>>>>> 88a79df9
             <MudSelectItem Value="@("Tyrannosaur")" />
             <MudSelectItem Value="@("Triceratops")" />
             <MudSelectItem Value="@("Oviraptor")" />
         </MudSelect>
     </MudItem>
-<<<<<<< HEAD
-</MudGrid>
-=======
 
 </MudGrid>
 
 @code{
     bool _margin = true;
     bool _dense = true;
-}
->>>>>>> 88a79df9
+}