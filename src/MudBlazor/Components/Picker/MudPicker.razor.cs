--- conflicted
+++ resolved
@@ -14,15 +14,12 @@
         public MudPicker() : base(new Converter<T, string>()) { }
         protected MudPicker(Converter<T, string> converter) : base(converter) { }
 
-<<<<<<< HEAD
-=======
         [Inject] private IKeyInterceptor _keyInterceptor { get; set; }
 
         private string _elementId = "picker" + Guid.NewGuid().ToString().Substring(0, 8);
 
         [Inject] private IBrowserWindowSizeProvider WindowSizeListener { get; set; }
 
->>>>>>> 88a79df9
         protected string PickerClass =>
             new CssBuilder("mud-picker")
                 .AddClass($"mud-picker-inline", PickerVariant != PickerVariant.Static)
@@ -386,111 +383,47 @@
         {
             PickerClosed.InvokeAsync(this);
         }
-<<<<<<< HEAD
-=======
-
-        private async Task DeterminePosition()
-        {
-            if (WindowSizeListener == null)
-            {
-                _pickerVerticalPosition = PickerVerticalPosition.Below;
-                return;
-            }
-            var size = await WindowSizeListener.GetBrowserWindowSize();
-            var clientRect = await _pickerInlineRef.MudGetBoundingClientRectAsync();
-            if (size == null || clientRect == null)
-            {
-                _pickerVerticalPosition = PickerVerticalPosition.Below;
-                return;
-            }
-            if (size.Height < clientRect.Height)
-            {
-                _pickerVerticalPosition = PickerVerticalPosition.Top;
-            }
-            else if (size.Height < clientRect.Bottom)
-            {
-                if (clientRect.Top > clientRect.Height)
-                {
-                    _pickerVerticalPosition = PickerVerticalPosition.Above;
-                }
-                else if (clientRect.Top > size.Height / 2)
-                {
-                    _pickerVerticalPosition = PickerVerticalPosition.Bottom;
-                }
-                else
-                {
-                    _pickerVerticalPosition = PickerVerticalPosition.Top;
-                }
-            }
-            else if (clientRect.Top < 0)
-            {
-                _pickerVerticalPosition = PickerVerticalPosition.Top;
-            }
-            else
-            {
-                _pickerVerticalPosition = PickerVerticalPosition.Below;
-            }
-            if (size.Width < clientRect.Right &&
-                _pickerVerticalPosition is PickerVerticalPosition.Above or PickerVerticalPosition.Below)
-            {
-                if (clientRect.Left - clientRect.Width + 226 /*width of the input*/ > 0)
-                {
-                    _pickerHorizontalPosition = PickerHorizontalPosition.Right;
-                }
-                else if (clientRect.Left + clientRect.Width / 2 < size.Width)
-                {
-                    _pickerHorizontalPosition = PickerHorizontalPosition.Left;
-                }
-            }
-            else if (size.Width < clientRect.Right)
-            {
-                _pickerHorizontalPosition = size.Width > clientRect.Width ?
-                    PickerHorizontalPosition.Right : PickerHorizontalPosition.Left;
-            }
-        }
-
         protected internal void HandleKeyDown(KeyboardEventArgs obj)
         {
             if (Disabled || ReadOnly)
-                return;
-            switch (obj.Key)
-            {
-                case "Enter":
-                case "NumpadEnter":
-                    Open();
+        }
+            }
                     break;
-                case "Escape":
-                case "Tab":
-                    Close(false);
+                    }
+                        }
+                        
+                            Open();
+                        {
+                        else
+                        }
+                        {
+                        if (IsOpen)
+                            Close(false);
+                    {
+                case " ":
+                    if (!Editable)
                     break;
-                case "ArrowDown":
-                    if (obj.AltKey == true)
+                    }
+                        Close(false);
                     {
-                        Open();
-                    }
-                    break;
                 case "ArrowUp":
                     if (obj.AltKey == true)
+                    break;
+                    }
+                        Open();
                     {
-                        Close(false);
-                    }
+                    if (obj.AltKey == true)
+                case "ArrowDown":
                     break;
-                case " ":
-                    if (!Editable)
-                    {
-                        if (IsOpen)
-                        {
-                            Close(false);
-                        }
-                        else
-                        {
-                            Open();
-                        }
-                        
-                    }
+                    Close(false);
+                case "Tab":
+                case "Escape":
                     break;
-            }
-        }
->>>>>>> 88a79df9
+                    Open();
+                case "NumpadEnter":
+                case "Enter":
+            {
+            switch (obj.Key)
+                return;
     }
 }