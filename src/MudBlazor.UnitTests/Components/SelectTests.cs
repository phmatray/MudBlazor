﻿using System;
using System.Collections.Generic;
using System.Linq;
using System.Text;
using System.Threading.Tasks;
using Bunit;
using FluentAssertions;
using Microsoft.AspNetCore.Components;
using Microsoft.Extensions.DependencyInjection;
using MudBlazor.UnitTests.Mocks;
using NUnit.Framework;
using static MudBlazor.UnitTests.SelectWithEnumTest;

namespace MudBlazor.UnitTests
{

    [TestFixture]
    public class SelectTests
    {
        [Test]
        public void SelectTest1() {
            // Click should open the Menu and selecting a value should update the bindable value.
            // setup
            using var ctx = new Bunit.TestContext();
            ctx.Services.AddSingleton<NavigationManager>(new MockNavigationManager());
            var comp = ctx.RenderComponent<SelectTest1>();
            // print the generated html
            Console.WriteLine(comp.Markup);
            // select elements needed for the test
            var select = comp.FindComponent<MudSelect<string>>();
            var menu = comp.Find("div.mud-popover");
            var input = comp.Find("div.mud-input-control");

            // check initial state
            select.Instance.Value.Should().BeNullOrEmpty();
            menu.ClassList.Should().NotContain("mud-popover-open");
            // click and check if it has toggled the menu
            input.Click();
            menu.ClassList.Should().Contain("mud-popover-open");

            // now click an item and see the value change
            var items = comp.FindAll("div.mud-list-item").ToArray();
            items[1].Click();
            // menu should be closed now
            menu.ClassList.Should().NotContain("mud-popover-open");
            select.Instance.Value.Should().Be("2");
            // now we cheat and click the list without opening the menu ;)
            items[0].Click();
            select.Instance.Value.Should().Be("1");
        }

        [Test]
        public async Task MultiSelectTest1()
        {
            //Click should not close the menu and selecting multiple values should update the bindable value with a comma separated list.
            // setup
            using var ctx = new Bunit.TestContext();
            ctx.Services.AddSingleton<NavigationManager>(new MockNavigationManager());
            var comp = ctx.RenderComponent<MultiSelectTest1>();
            // print the generated html
            Console.WriteLine(comp.Markup);
            // select elements needed for the test
            var select = comp.FindComponent<MudSelect<string>>();
                var menu = comp.Find("div.mud-popover");
            var input = comp.Find("div.mud-input-control");

            // check initial state
            select.Instance.Value.Should().BeNullOrEmpty();
            menu.ClassList.Should().NotContain("mud-popover-open");
            // click and check if it has toggled the menu
            input.Click();
            menu.ClassList.Should().Contain("mud-popover-open");

            // now click an item and see the value change
            var items = comp.FindAll("div.mud-list-item").ToArray();
            items[1].Click();
            // menu should still be open now!!
            menu.ClassList.Should().Contain("mud-popover-open");
            select.Instance.Text.Should().Be("2");
            items[0].Click();
            select.Instance.Text.Should().Be("2, 1");
            items[2].Click();
            select.Instance.Text.Should().Be("2, 1, 3");
            items[0].Click();
            select.Instance.Text.Should().Be("2, 3");
            select.Instance.SelectedValues.Count.Should().Be(2);
            select.Instance.SelectedValues.Should().Contain("2");
            select.Instance.SelectedValues.Should().Contain("3");
            //Console.WriteLine(comp.Markup);
            const string @unchecked =
                "M19 5v14H5V5h14m0-2H5c-1.1 0-2 .9-2 2v14c0 1.1.9 2 2 2h14c1.1 0 2-.9 2-2V5c0-1.1-.9-2-2-2z";
            const string @checked =
                "M19 3H5c-1.11 0-2 .9-2 2v14c0 1.1.89 2 2 2h14c1.11 0 2-.9 2-2V5c0-1.1-.89-2-2-2zm-9 14l-5-5 1.41-1.41L10 14.17l7.59-7.59L19 8l-9 9z";
            var icons = comp.FindAll("div.mud-list-item path").ToArray();
            // check that the correct items are checked
            icons[0].Attributes["d"].Value.Should().Be(@unchecked);
            icons[1].Attributes["d"].Value.Should().Be(@checked);
            icons[2].Attributes["d"].Value.Should().Be(@checked);

            // now check how setting the SelectedValues makes items checked or unchecked
            await comp.InvokeAsync(() => {
                select.Instance.SelectedValues = new HashSet<string>() { "1", "2" };
            });

            icons = comp.FindAll("div.mud-list-item path").ToArray();
            icons[0].Attributes["d"].Value.Should().Be(@checked);
            icons[1].Attributes["d"].Value.Should().Be(@checked);
            icons[2].Attributes["d"].Value.Should().Be(@unchecked);

        }

        /// <summary>
        /// Initial render fragement in input should be the pre-selected value's items's render fragment. After clicking the second item, the render fragment should update
        /// </summary>
        [Test]
        public async Task SelectWithEnumTest()
        {
            // Initial Text should be enums default value
            // setup
            using var ctx = new Bunit.TestContext();
            ctx.Services.AddSingleton<NavigationManager>(new MockNavigationManager());
            var comp = ctx.RenderComponent<SelectWithEnumTest>();
            // print the generated html
            Console.WriteLine(comp.Markup);
            // select elements needed for the test
            var select = comp.FindComponent<MudSelect<MyEnum>>();
            select.Instance.Value.Should().Be(default(MyEnum));
            select.Instance.Text.Should().Be(default(MyEnum).ToString());
            await Task.Delay(50);
<<<<<<< HEAD
            comp.Find("div.mud-input-slot").TextContent.Should().Be("First");
            comp.RenderCount.Should().Be(1);
            //Console.WriteLine(comp.Markup);
            var items = comp.FindAll("div.mud-list-item").ToArray();
            items[1].Click();
            comp.Find("div.mud-input-slot").TextContent.Should().Be("Second");
            comp.RenderCount.Should().Be(2);
=======
            comp.Find("div.mud-input-slot").TextContent.Trim().Should().Be("First");
            comp.RenderCount.Should().Be(2);
            //Console.WriteLine(comp.Markup);
            var items = comp.FindAll("div.mud-list-item").ToArray();
            items[1].Click();
            comp.Find("div.mud-input-slot").TextContent.Trim().Should().Be("Second");
            comp.RenderCount.Should().Be(3);
>>>>>>> dee41eaa
        }

        /// <summary>
        /// Initially we have a value of 17 which is not in the list. So we render it as text via MudInput
        /// </summary>
        [Test]
        public async Task SelectUnrepresentableValueTest()
        {
            using var ctx = new Bunit.TestContext();
            ctx.Services.AddSingleton<NavigationManager>(new MockNavigationManager());
            var comp = ctx.RenderComponent<SelectUnrepresentableValueTest>();
            // print the generated html
            Console.WriteLine(comp.Markup);
            // select elements needed for the test
            var select = comp.FindComponent<MudSelect<int>>();
            select.Instance.Value.Should().Be(17);
            select.Instance.Text.Should().Be("17");
            comp.FindAll("div.mud-input-slot").Count.Should().Be(0);
            //Console.WriteLine(comp.Markup);
            var items = comp.FindAll("div.mud-list-item").ToArray();
            items[1].Click();
            comp.Find("div.mud-input-slot").TextContent.Trim().Should().Be("Two");
            select.Instance.Value.Should().Be(2);
            select.Instance.Text.Should().Be("2");
        }

        /// <summary>
        /// The items have no render fragments, so instead of RF the select must display the converted string value
        /// </summary>
        [Test]
        public async Task SelectWithoutItemPresentersTest()
        {
            using var ctx = new Bunit.TestContext();
            ctx.Services.AddSingleton<NavigationManager>(new MockNavigationManager());
            var comp = ctx.RenderComponent<SelectWithoutItemPresentersTest>();
            // print the generated html
            Console.WriteLine(comp.Markup);
            // select elements needed for the test
            var select = comp.FindComponent<MudSelect<int>>();
            select.Instance.Value.Should().Be(1);
            select.Instance.Text.Should().Be("1");
            comp.FindAll("div.mud-input-slot").Count.Should().Be(0);
            comp.RenderCount.Should().Be(1);
            //Console.WriteLine(comp.Markup);
            var items = comp.FindAll("div.mud-list-item").ToArray();
            items[1].Click();
            comp.FindAll("div.mud-input-slot").Count.Should().Be(0);
            select.Instance.Value.Should().Be(2);
            select.Instance.Text.Should().Be("2");
        }
    }
}<|MERGE_RESOLUTION|>--- conflicted
+++ resolved
@@ -127,7 +127,6 @@
             select.Instance.Value.Should().Be(default(MyEnum));
             select.Instance.Text.Should().Be(default(MyEnum).ToString());
             await Task.Delay(50);
-<<<<<<< HEAD
             comp.Find("div.mud-input-slot").TextContent.Should().Be("First");
             comp.RenderCount.Should().Be(1);
             //Console.WriteLine(comp.Markup);
@@ -135,15 +134,6 @@
             items[1].Click();
             comp.Find("div.mud-input-slot").TextContent.Should().Be("Second");
             comp.RenderCount.Should().Be(2);
-=======
-            comp.Find("div.mud-input-slot").TextContent.Trim().Should().Be("First");
-            comp.RenderCount.Should().Be(2);
-            //Console.WriteLine(comp.Markup);
-            var items = comp.FindAll("div.mud-list-item").ToArray();
-            items[1].Click();
-            comp.Find("div.mud-input-slot").TextContent.Trim().Should().Be("Second");
-            comp.RenderCount.Should().Be(3);
->>>>>>> dee41eaa
         }
 
         /// <summary>
