﻿using System;
using System.Net.Http;
using Bunit;
using Microsoft.AspNetCore.Components;
using Microsoft.Extensions.DependencyInjection;
using MudBlazor.Services;
using MudBlazor.UnitTests.Mocks;
using NUnit.Framework;
using Toolbelt.Blazor.HeadElement;

namespace MudBlazor.UnitTests.Components
{
    [TestFixture]
    public partial class ExampleDocsTests
    {
        private Bunit.TestContext ctx;

        [SetUp]
        public void Setup()
        {
            ctx = new Bunit.TestContext();
            ctx.JSInterop.Mode = JSRuntimeMode.Loose;
            ctx.Services.AddSingleton<NavigationManager>(new MockNavigationManager());
            ctx.Services.AddSingleton<IDialogService>(new DialogService());
            ctx.Services.AddSingleton<ISnackbar, SnackbarService>();
            ctx.Services.AddSingleton<IResizeListenerService>(new MockResizeListenerService());
            ctx.Services.AddTransient<IScrollManager, MockScrollManager>();
            ctx.Services.AddTransient<IScrollListener, MockScrollListener>();
            ctx.Services.AddTransient<IJsApiService, MockJsApiServices>();
            ctx.Services.AddSingleton<IHeadElementHelper>(new MockHeadElementHelper());
            ctx.Services.AddTransient<IResizeObserver, MockResizeObserver>();
            ctx.Services.AddSingleton<IBrowserWindowSizeProvider>(new MockBrowserWindowSizeProvider());
            ctx.Services.AddTransient<IEventListener, EventListener>();
<<<<<<< HEAD
            ctx.Services.AddSingleton<IMudPopoverService, MockPopoverService>();

=======
            ctx.Services.AddTransient<IKeyInterceptor, MockKeyInterceptorService>();
>>>>>>> c5951031
            ctx.Services.AddOptions();
            ctx.Services.AddScoped(sp =>
                new HttpClient(new MockDocsMessageHandler()) { BaseAddress = new Uri("https://localhost/") });
        }

        [TearDown]
        public void TearDown() => ctx.Dispose();
    }
}
<|MERGE_RESOLUTION|>--- conflicted
+++ resolved
@@ -31,12 +31,9 @@
             ctx.Services.AddTransient<IResizeObserver, MockResizeObserver>();
             ctx.Services.AddSingleton<IBrowserWindowSizeProvider>(new MockBrowserWindowSizeProvider());
             ctx.Services.AddTransient<IEventListener, EventListener>();
-<<<<<<< HEAD
+            ctx.Services.AddTransient<IKeyInterceptor, MockKeyInterceptorService>();
             ctx.Services.AddSingleton<IMudPopoverService, MockPopoverService>();
 
-=======
-            ctx.Services.AddTransient<IKeyInterceptor, MockKeyInterceptorService>();
->>>>>>> c5951031
             ctx.Services.AddOptions();
             ctx.Services.AddScoped(sp =>
                 new HttpClient(new MockDocsMessageHandler()) { BaseAddress = new Uri("https://localhost/") });
