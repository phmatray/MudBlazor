﻿<!DOCTYPE html>
<html>

<head>
    <meta charset="utf-8" />
    <meta name="viewport" content="minimum-scale=1, initial-scale=1, width=device-width">
    <title>MudBlazor - Blazor Component Library</title>
    <meta name="robots" content="index, follow" />
    <meta name="googlebot" content="index, follow, max-snippet:-1, max-image-preview:large, max-video-preview:-1" />
    <meta name="bingbot" content="index, follow, max-snippet:-1, max-image-preview:large, max-video-preview:-1" />
    <meta name="description" content="Blazor Component Library based on Material Design. MudBlazor is easy to use and extend, especially for .NET devs because it uses almost no Javascript.">
    <meta name="keywords" content="mudblazor, blazor, blazor components, blazor material, material design, material design components, matblazor alternative, blazor table, blazor data grid, blazor material design components, .net,.net core, components, webassembly">
    <meta property="og:type" content="website">
    <meta property="og:title" content="MudBlazor - Blazor Component Library">
    <meta property="og:url" content="https://mudblazor.com/">
    <meta property="og:site_name" content="MudBlazor" />
    <meta property="og:description" content="Blazor Component Library based on Material Design. MudBlazor is easy to use and extend, especially for .NET devs because it uses almost no Javascript.">
    <meta property="og:image" content="https://mudblazor.com/_content/MudBlazor.Docs/images/logo.png">
    <meta name="twitter:card" content="summary_large_image" />
    <meta name="twitter:title" content="MudBlazor - Blazor Component Library">
    <meta name="twitter:description" content="Blazor Component Library based on Material Design. MudBlazor is easy to use and extend, especially for .NET devs because it uses almost no Javascript.">
    <meta name="twitter:image" content="https://mudblazor.com/_content/MudBlazor.Docs/images/logo.png">
    <meta name="docsearch:language" content="en">
    <meta name="docsearch:version" content="master">
    <base href="/wasm/" />
    <link rel="icon" type="image/png" sizes="32x32" href="_content/MudBlazor.Docs/favicon-32x32.png">
    <link href="https://fonts.googleapis.com/css?family=Roboto:300,400,500,700&display=swap" rel="stylesheet" />
<<<<<<< HEAD
    <link href="_content/MudBlazor/MudBlazor.min.css?v=5.0.5" rel="stylesheet" />
    <link href="_content/MudBlazor.Docs/MudBlazorDocs.min.css?v=5.0.5" rel="stylesheet" />
=======
    <link href="_content/MudBlazor/MudBlazor.min.css?v=5.0.6" rel="stylesheet" />
    <link href="_content/MudBlazor.Docs/MudBlazorDocs.min.css?v=5.0.6" rel="stylesheet" />
>>>>>>> 1ac0f81b
</head>

<body>
    <app>
        <div style="height:100%;width:100%;margin:0;position:fixed;">
            <svg width="400px" height="253.83px" viewBox="0 0 1653 1049" xmlns="http://www.w3.org/2000/svg" style="left:50%;position:fixed;top:383px;transform: translate(-50%,-50%);margin-right:8px;">
                <path fill="#7467EF" d="M0.15,572.58V0.16L495.9,286.37v190.81L165.4,286.37v381.62L0.15,572.58z"></path>
                <path fill="#594AE2" d="M495.9,286.37L991.65,0.16v572.43l-330.5,190.81l-165.25-95.4l330.5-190.81V286.37L495.9,477.18V286.37z"></path>
                <path fill="#7467EF" d="M495.9,667.99V858.8l330.5,190.81V858.8L495.9,667.99z"></path>
                <path fill="#594AE2" d="M826.4,1049.6l495.75-286.21V0.37l-165.25,95.4v572.21L826.4,858.8V1049.6z"></path>
                <path fill="#7467ef" d="M1495,467.85l-165.25,95.41,157.47,91.52,165.25-95.38Z"></path>
                <path fill="#7467EF" d="M1322.15,763.39l-165.25,95.4l330.5,190.81V858.8L1322.15,763.39z"></path>
                <path fill="#7467EF" d="M1322.13,0.38l-165.25,95.4l330.29,190.83l165.25-95.38L1322.13,0.38z"></path>
                <path fill="#594AE2" d="M1652.43,191.21l-165.25,95.41v762.99l165.25-95.4L1652.43,191.21z"></path>
            </svg>
        </div>      
    </app>

    <div id="blazor-error-ui">
        An unhandled error has occurred.
        <a href="" class="reload">Reload</a>
        <a class="dismiss">🗙</a>
    </div>
<<<<<<< HEAD
    <script src="_content/MudBlazor/MudBlazor.min.js?v=5.0.5"></script>
    <script src="_content/MudBlazor.Docs/JS/docs.js?v=5.0.5"></script>
=======
    <script src="_content/MudBlazor/MudBlazor.min.js?v=5.0.6"></script>
    <script src="_content/MudBlazor.Docs/JS/docs.js?v=5.0.6"></script>
>>>>>>> 1ac0f81b
    <script src="_framework/blazor.webassembly.js"></script>
</body>

</html><|MERGE_RESOLUTION|>--- conflicted
+++ resolved
@@ -25,13 +25,8 @@
     <base href="/wasm/" />
     <link rel="icon" type="image/png" sizes="32x32" href="_content/MudBlazor.Docs/favicon-32x32.png">
     <link href="https://fonts.googleapis.com/css?family=Roboto:300,400,500,700&display=swap" rel="stylesheet" />
-<<<<<<< HEAD
-    <link href="_content/MudBlazor/MudBlazor.min.css?v=5.0.5" rel="stylesheet" />
-    <link href="_content/MudBlazor.Docs/MudBlazorDocs.min.css?v=5.0.5" rel="stylesheet" />
-=======
     <link href="_content/MudBlazor/MudBlazor.min.css?v=5.0.6" rel="stylesheet" />
     <link href="_content/MudBlazor.Docs/MudBlazorDocs.min.css?v=5.0.6" rel="stylesheet" />
->>>>>>> 1ac0f81b
 </head>
 
 <body>
@@ -55,13 +50,8 @@
         <a href="" class="reload">Reload</a>
         <a class="dismiss">🗙</a>
     </div>
-<<<<<<< HEAD
-    <script src="_content/MudBlazor/MudBlazor.min.js?v=5.0.5"></script>
-    <script src="_content/MudBlazor.Docs/JS/docs.js?v=5.0.5"></script>
-=======
     <script src="_content/MudBlazor/MudBlazor.min.js?v=5.0.6"></script>
     <script src="_content/MudBlazor.Docs/JS/docs.js?v=5.0.6"></script>
->>>>>>> 1ac0f81b
     <script src="_framework/blazor.webassembly.js"></script>
 </body>
 
