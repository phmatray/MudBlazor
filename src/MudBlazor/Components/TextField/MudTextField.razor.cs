--- conflicted
+++ resolved
@@ -1,9 +1,5 @@
-<<<<<<< HEAD
-﻿using System.Threading.Tasks;
-=======
-﻿using Microsoft.AspNetCore.Components;
-
->>>>>>> d140566a
+using System.Threading.Tasks;
+using Microsoft.AspNetCore.Components;
 using MudBlazor.Utilities;
 
 namespace MudBlazor
@@ -14,14 +10,12 @@
            new CssBuilder("mud-input-input-control").AddClass(Class)
            .Build();
 
-<<<<<<< HEAD
         private MudInput<string> _elementReference;
 
         public override ValueTask FocusAsync()
         {
             return _elementReference.FocusAsync();
         }
-=======
 
         /// <summary>
         /// The short hint displayed in the input before the user enters a value.
@@ -33,8 +27,6 @@
         /// </summary>
         [Parameter] public string Label { get; set; }
 
-
->>>>>>> d140566a
     }
 
     public class MudTextFieldString : MudTextField<string> {}
