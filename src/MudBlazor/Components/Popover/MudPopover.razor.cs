--- conflicted
+++ resolved
@@ -1,11 +1,8 @@
 ﻿using System;
-<<<<<<< HEAD
-=======
-using System.Diagnostics.CodeAnalysis;
->>>>>>> 88a79df9
 using System.Threading.Tasks;
 using Microsoft.AspNetCore.Components;
 using Microsoft.JSInterop;
+using System.Diagnostics.CodeAnalysis;
 using MudBlazor.Extensions;
 using MudBlazor.Utilities;
 
@@ -21,10 +18,7 @@
             .AddClass($"mud-popover-open", Open)
             .AddClass($"mud-popover-{TransformOrigin.ToDescriptionString()}")
             .AddClass($"mud-popover-anchor-{AnchorOrigin.ToDescriptionString()}")
-<<<<<<< HEAD
             .AddClass($"mud-popover-overflow-{OverflowBehavior.ToDescriptionString()}")
-=======
->>>>>>> 88a79df9
             .AddClass($"mud-popover-relative-width", RelativeWidth)
             .AddClass($"mud-paper", Paper)
             .AddClass($"mud-paper-square", Paper && Square)
@@ -101,7 +95,6 @@
         [Parameter] public Origin TransformOrigin { get; set; } = Origin.TopLeft;
 
         /// <summary>
-<<<<<<< HEAD
         /// Set the overflow behavior of a popover and controls how the element should react if there is not enough space for the element to be visible
         /// Defaults to none, which doens't apply any overflow logic
         /// </summary>
@@ -110,21 +103,14 @@
         /// <summary>
         /// If true, the select menu will open either above or bellow the input depending on the direction.
         /// </summary>
-=======
-        /// If true, the select menu will open either above or bellow the input depending on the direction.
-        /// </summary>
         [ExcludeFromCodeCoverage]
->>>>>>> 88a79df9
         [Obsolete("OffsetX is obsolete. Use AnchorOrigin and TransformOrigin", false)]
         [Parameter] public bool OffsetX { get; set; }
 
         /// <summary>
         /// If true, the select menu will open either before or after the input depending on the direction.
         /// </summary>
-<<<<<<< HEAD
-=======
         [ExcludeFromCodeCoverage]
->>>>>>> 88a79df9
         [Obsolete("OffsetX is obsolete. Use AnchorOrigin and TransformOrigin", false)]
         [Parameter] public bool OffsetY { get; set; }
 
