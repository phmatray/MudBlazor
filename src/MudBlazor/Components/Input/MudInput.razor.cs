--- conflicted
+++ resolved
@@ -1,8 +1,5 @@
 ﻿using System;
-<<<<<<< HEAD
 using System.Threading.Tasks;
-=======
->>>>>>> d140566a
 using Microsoft.AspNetCore.Components;
 using MudBlazor.Extensions;
 using MudBlazor.Utilities;
@@ -47,7 +44,6 @@
         /// </summary>
         [Parameter] public RenderFragment ChildContent { get; set; }
 
-<<<<<<< HEAD
         private ElementReference _elementReference;
 
         public override ValueTask FocusAsync()
@@ -55,12 +51,10 @@
             //The context must be a WebElementReferenceContext otherwise the JSRuntime is not available otherwise we just return a completed task and pretend everything is ok
             return _elementReference.Context is WebElementReferenceContext ? _elementReference.FocusAsync() : ValueTask.CompletedTask;
         }
-=======
         /// <summary>
         /// The short hint displayed in the input before the user enters a value.
         /// </summary>
         [Parameter] public string Placeholder { get; set; }
->>>>>>> d140566a
     }
 
     public class MudInputString : MudInput<string> { }
