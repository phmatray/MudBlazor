--- conflicted
+++ resolved
@@ -3,15 +3,9 @@
   <PropertyGroup>
     <TargetFramework>net5.0</TargetFramework>
     <RazorLangVersion>3.0</RazorLangVersion>
-<<<<<<< HEAD
     <Version>1.2.1-net5</Version>
-    <Authors>Garderoben</Authors>
-    <Company>Gardnet</Company>
-=======
-    <Version>1.2.1</Version>
     <Authors>Garderoben, Henon and Contributors</Authors>
     <Company>MudBlazor</Company>
->>>>>>> d140566a
     <Title>MudBlazor</Title>
     <PackageTags>Blazor, MudBlazor, Material, Material Design, Components, Blazor Components, Blazor Library</PackageTags>
     <Description>MudBlazor is an ambitious Material Design component framework for Blazor with an emphasis on ease of use and clear structure. It is perfect for .NET developers who want to rapidly build web applications without having to struggle with CSS and Javascript. MudBlazor, being written entirely in C#, empowers them to adapt, fix or extend the framework and the multitude of examples in the documentation makes learning MudBlazor very easy.</Description>
