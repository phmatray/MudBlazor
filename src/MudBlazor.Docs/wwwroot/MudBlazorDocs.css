--- conflicted
+++ resolved
@@ -30,12 +30,8 @@
     padding-right: 30px; } }
 
 ::-webkit-scrollbar {
-<<<<<<< HEAD
-  width: 5px;
-=======
   width: 8px;
   height: 8px;
->>>>>>> 03995fec
   z-index: 1; }
 
 ::-webkit-scrollbar-track {
