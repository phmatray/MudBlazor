﻿<!--https://docs.microsoft.com/en-us/visualstudio/msbuild/msbuild-reference -->
<!--Use: dotnet msbuild -preprocess:<fileName>.xml to evaluate this project-->
<Project Sdk="Microsoft.NET.Sdk.Razor">
<<<<<<< HEAD
=======

  <!--Make sure this projects build targets run before other referenced projects-->
  <PropertyGroup>
    <BuildDependsOn>
      CompileDocs;
      $(BuildDependsOn)
    </BuildDependsOn>
  </PropertyGroup>

  <!--Outside Visual Studio SolutionDir is not available-->  
  <PropertyGroup>
    <SolutionDir Condition=" '$(SolutionDir)' == '' ">$(MSBuildThisFileDirectory)..\</SolutionDir>
  </PropertyGroup>

  <PropertyGroup>
    <RunCommand>dotnet run --configuration release --project "$(SolutionDir)MudBlazor.Docs.Compiler/MudBlazor.Docs.Compiler.csproj"</RunCommand>
  </PropertyGroup>   

  <!--Execute the code generator-->
  <Target Name="CompileDocs" BeforeTargets="BeforeBuild;BeforeRebuild">
    <Message Text="Generating Docs and Tests using $(RunCommand)" Importance="high" />
    <Exec Command="$(RunCommand)" />
  </Target>
>>>>>>> d140566a

  <!--Make sure this projects build targets run before other referenced projects-->
  <PropertyGroup>
    <BuildDependsOn>
      CompileDocs;
      $(BuildDependsOn)
    </BuildDependsOn>
  </PropertyGroup>

  <!--Outside Visual Studio SolutionDir is not available-->  
  <PropertyGroup>
    <SolutionDir Condition=" '$(SolutionDir)' == '' ">$(MSBuildThisFileDirectory)..\</SolutionDir>
  </PropertyGroup>

  <PropertyGroup>
    <RunCommand>dotnet run --configuration release --project "$(SolutionDir)MudBlazor.Docs.Compiler/MudBlazor.Docs.Compiler.csproj"</RunCommand>
  </PropertyGroup>   

  <!--Execute the code generator-->
  <Target Name="CompileDocs" BeforeTargets="BeforeBuild;BeforeRebuild">
    <Message Text="Generating Docs and Tests using $(RunCommand)" Importance="high" />
    <Exec Command="$(RunCommand)" />
  </Target>

  <PropertyGroup>
    <TargetFramework>net5.0</TargetFramework>
    <RazorLangVersion>3.0</RazorLangVersion>
    <IsPackable>false</IsPackable>
  </PropertyGroup>

  <PropertyGroup Condition="'$(Configuration)|$(Platform)'=='Debug|AnyCPU'">
    <DefineConstants>DEBUG;TRACE</DefineConstants>
  </PropertyGroup>

  <PropertyGroup Condition="'$(Configuration)|$(Platform)'=='Release|AnyCPU'">
    <DefineConstants>TRACE;LIVESHARP_DISABLE</DefineConstants>
  </PropertyGroup>

  <!--This file contains any ExampleCode that is new and needs including in the build -->
  <Target Name="ReadFromFile" DependsOnTargets="CompileDocs">
    <ItemGroup>
<<<<<<< HEAD
      <NewFiles Include="NewFilesToBuild.txt"/>
    </ItemGroup>
    <ReadLinesFromFile
      File="@(NewFiles)" >
      <Output
        TaskParameter="Lines"
        ItemName="NewExampleCodeToBuild"/>
    </ReadLinesFromFile>
  </Target>

  <!--Because we have a dynamic content .cs and .razor files comming from the code generator we need to add them -->  
  <Target Name="IncludeGeneratedFiles" BeforeTargets="BeforeBuild;BeforeRebuild" DependsOnTargets="CompileDocs;ReadFromFile">
    <Message Text="Found '@(NewExampleCodeToBuild->Count())' new ExampleCode files" Importance="high" />
    <ItemGroup>
      <Compile Include="Models/Snippets.generated.cs" Condition="!Exists('Models/Snippets.generated.cs')" />
      <Compile Include="Models/DocStrings.generated.cs" Condition="!Exists('Models/DocStrings.generated.cs')" />
      <RazorComponent Include="@(NewExampleCodeToBuild)" Condition="@(NewExampleCodeToBuild->Count()) != 0" />
    </ItemGroup>
  </Target>

  <ItemGroup>
    <EmbeddedResource Include="Data/Elements.json" />
  </ItemGroup>

  <ItemGroup>
    <PackageReference Include="Microsoft.AspNetCore.Components.Web" Version="5.0.1" />
    <PackageReference Include="Microsoft.AspNetCore.Components" Version="5.0.1" />
    <PackageReference Include="Newtonsoft.Json" Version="12.0.3" />
    <PackageReference Include="Toolbelt.Blazor.HeadElement" Version="5.0.0" />
  </ItemGroup>

  <ItemGroup>
    <ProjectReference Include="../MudBlazor/MudBlazor.csproj" />
  </ItemGroup>

=======
      <NewFiles Include="NewFilesToBuild.txt" />
    </ItemGroup>
    <ReadLinesFromFile File="@(NewFiles)">
      <Output TaskParameter="Lines" ItemName="NewExampleCodeToBuild" />
    </ReadLinesFromFile>
  </Target>

  <!--Because we have a dynamic content .cs and .razor files comming from the code generator we need to add them -->  
  <Target Name="IncludeGeneratedFiles" BeforeTargets="BeforeBuild;BeforeRebuild" DependsOnTargets="CompileDocs;ReadFromFile">
    <Message Text="Found '@(NewExampleCodeToBuild-&gt;Count())' new ExampleCode files" Importance="high" />
    <ItemGroup>
      <Compile Include="Models/Snippets.generated.cs" Condition="!Exists('Models/Snippets.generated.cs')" />
      <Compile Include="Models/DocStrings.generated.cs" Condition="!Exists('Models/DocStrings.generated.cs')" />
      <RazorComponent Include="@(NewExampleCodeToBuild)" Condition="@(NewExampleCodeToBuild-&gt;Count()) != 0" />
    </ItemGroup>
  </Target>

  <ItemGroup>
    <EmbeddedResource Include="Data/Elements.json" />
  </ItemGroup>

  <ItemGroup>
    <PackageReference Include="BlazorInputFile" Version="0.2.0" />
    <PackageReference Include="Microsoft.AspNetCore.Components" Version="3.1.10" />
    <PackageReference Include="Microsoft.AspNetCore.Components.Web" Version="3.1.10" />
    <PackageReference Include="Newtonsoft.Json" Version="12.0.3" />
    <PackageReference Include="Toolbelt.Blazor.HeadElement" Version="5.0.0" />
  </ItemGroup>

  <ItemGroup>
    <ProjectReference Include="../MudBlazor/MudBlazor.csproj" />
  </ItemGroup>

>>>>>>> d140566a
</Project><|MERGE_RESOLUTION|>--- conflicted
+++ resolved
@@ -1,32 +1,6 @@
 ﻿<!--https://docs.microsoft.com/en-us/visualstudio/msbuild/msbuild-reference -->
 <!--Use: dotnet msbuild -preprocess:<fileName>.xml to evaluate this project-->
 <Project Sdk="Microsoft.NET.Sdk.Razor">
-<<<<<<< HEAD
-=======
-
-  <!--Make sure this projects build targets run before other referenced projects-->
-  <PropertyGroup>
-    <BuildDependsOn>
-      CompileDocs;
-      $(BuildDependsOn)
-    </BuildDependsOn>
-  </PropertyGroup>
-
-  <!--Outside Visual Studio SolutionDir is not available-->  
-  <PropertyGroup>
-    <SolutionDir Condition=" '$(SolutionDir)' == '' ">$(MSBuildThisFileDirectory)..\</SolutionDir>
-  </PropertyGroup>
-
-  <PropertyGroup>
-    <RunCommand>dotnet run --configuration release --project "$(SolutionDir)MudBlazor.Docs.Compiler/MudBlazor.Docs.Compiler.csproj"</RunCommand>
-  </PropertyGroup>   
-
-  <!--Execute the code generator-->
-  <Target Name="CompileDocs" BeforeTargets="BeforeBuild;BeforeRebuild">
-    <Message Text="Generating Docs and Tests using $(RunCommand)" Importance="high" />
-    <Exec Command="$(RunCommand)" />
-  </Target>
->>>>>>> d140566a
 
   <!--Make sure this projects build targets run before other referenced projects-->
   <PropertyGroup>
@@ -68,43 +42,6 @@
   <!--This file contains any ExampleCode that is new and needs including in the build -->
   <Target Name="ReadFromFile" DependsOnTargets="CompileDocs">
     <ItemGroup>
-<<<<<<< HEAD
-      <NewFiles Include="NewFilesToBuild.txt"/>
-    </ItemGroup>
-    <ReadLinesFromFile
-      File="@(NewFiles)" >
-      <Output
-        TaskParameter="Lines"
-        ItemName="NewExampleCodeToBuild"/>
-    </ReadLinesFromFile>
-  </Target>
-
-  <!--Because we have a dynamic content .cs and .razor files comming from the code generator we need to add them -->  
-  <Target Name="IncludeGeneratedFiles" BeforeTargets="BeforeBuild;BeforeRebuild" DependsOnTargets="CompileDocs;ReadFromFile">
-    <Message Text="Found '@(NewExampleCodeToBuild->Count())' new ExampleCode files" Importance="high" />
-    <ItemGroup>
-      <Compile Include="Models/Snippets.generated.cs" Condition="!Exists('Models/Snippets.generated.cs')" />
-      <Compile Include="Models/DocStrings.generated.cs" Condition="!Exists('Models/DocStrings.generated.cs')" />
-      <RazorComponent Include="@(NewExampleCodeToBuild)" Condition="@(NewExampleCodeToBuild->Count()) != 0" />
-    </ItemGroup>
-  </Target>
-
-  <ItemGroup>
-    <EmbeddedResource Include="Data/Elements.json" />
-  </ItemGroup>
-
-  <ItemGroup>
-    <PackageReference Include="Microsoft.AspNetCore.Components.Web" Version="5.0.1" />
-    <PackageReference Include="Microsoft.AspNetCore.Components" Version="5.0.1" />
-    <PackageReference Include="Newtonsoft.Json" Version="12.0.3" />
-    <PackageReference Include="Toolbelt.Blazor.HeadElement" Version="5.0.0" />
-  </ItemGroup>
-
-  <ItemGroup>
-    <ProjectReference Include="../MudBlazor/MudBlazor.csproj" />
-  </ItemGroup>
-
-=======
       <NewFiles Include="NewFilesToBuild.txt" />
     </ItemGroup>
     <ReadLinesFromFile File="@(NewFiles)">
@@ -127,9 +64,8 @@
   </ItemGroup>
 
   <ItemGroup>
-    <PackageReference Include="BlazorInputFile" Version="0.2.0" />
-    <PackageReference Include="Microsoft.AspNetCore.Components" Version="3.1.10" />
-    <PackageReference Include="Microsoft.AspNetCore.Components.Web" Version="3.1.10" />
+    <PackageReference Include="Microsoft.AspNetCore.Components" Version="5.0.1" />
+    <PackageReference Include="Microsoft.AspNetCore.Components.Web" Version="5.0.1" />
     <PackageReference Include="Newtonsoft.Json" Version="12.0.3" />
     <PackageReference Include="Toolbelt.Blazor.HeadElement" Version="5.0.0" />
   </ItemGroup>
@@ -138,5 +74,4 @@
     <ProjectReference Include="../MudBlazor/MudBlazor.csproj" />
   </ItemGroup>
 
->>>>>>> d140566a
 </Project>