@using System.Linq
@using MudBlazor.Docs.Extensions
<<<<<<< HEAD



=======
@inject NavigationManager NavMan
@inject IJSRuntime Js
>>>>>>> e217f9ba
<MudNavMenu Class="mudblazor-navmenu">
    <div class="docs-nav-fader"></div>
    
    <MudNavGroup Title="Getting Started"
                 Icon="@Icons.Material.School"
                 Expanded="@(_section == "getting-started")"
                 ExpandIcon="@Icons.Material.ExpandMore" Style="margin-top: 40px;">
        @foreach (var link in MenuService.GettingStarted)
        {
            <MudNavLink Href="@link.Href">@link.Title</MudNavLink>
        }
    </MudNavGroup>

    @*COMPONENTS*@
    <MudNavGroup Title="Components"
                 Icon="@Icons.Material.Dashboard"
                 Expanded="@(_section == "components")"
                 ExpandIcon="@Icons.Material.ExpandMore">
        @foreach (var item in MenuService.Components)
        {
            if (item.IsNavGroup)
            {
                <MudNavGroup Title="@item.Name" Expanded="@(IsSubGroupExpanded(item))" ExpandIcon="@Icons.Material.ExpandMore">
                    @foreach (var subItem in item.GroupItems.Elements) 
                    {
                        string href = $"components/{subItem.Link}";
                        <MudNavLink Href="@href">@subItem.Name</MudNavLink>
                    }
                </MudNavGroup>
            }
            else
            {
                string href = $"components/{item.Link}";
                <MudNavLink Href="@href">@item.Name</MudNavLink>
            }
        }
    </MudNavGroup>
    
    @*API*@
    <MudNavGroup Title="API"
                 Icon="@Icons.Material.Api"
                 Expanded="@(_section == "api")" 
                 ExpandIcon="@Icons.Material.ExpandMore">
        @foreach (var item in MenuService.Api)
        {
            <MudNavLink Href="@ApiLink.GetApiLinkFor(item.Component)">@item.Name</MudNavLink>
        }
    </MudNavGroup>
    
    @*FEATURES*@
    <MudNavGroup Title="Features"
                 Icon="@Icons.Material.DeveloperBoard"
                 Expanded="@(_section == "features")"
                 ExpandIcon="@Icons.Material.ExpandMore">
        @foreach (var link in MenuService.Features)
        {
            <MudNavLink Href="@link.Href">@link.Title</MudNavLink>
        }
    </MudNavGroup>

    @*CUSTOMIZATION*@
    <MudNavGroup Title="Customization"
                 Icon="@Icons.Material.Handyman"
                 Expanded="@(_section == "customization")"
                 ExpandIcon="@Icons.Material.ExpandMore">
        <MudNavLink Href="customization/default-theme">Default Theme</MudNavLink>
        <MudNavGroup Title="Theming" Expanded="true" ExpandIcon="@Icons.Material.ExpandMore">
            @foreach (var link in MenuService.Customization)
            {
                <MudNavLink Href="@link.Href">@link.Title</MudNavLink>
            }
        </MudNavGroup>
    </MudNavGroup>

    @*ABOUT*@
    <MudNavGroup Title="About" Icon="@Icons.Custom.MudBlazor" Expanded="@(_section=="project")" ExpandIcon="@Icons.Material.ExpandMore">
       @foreach (var link in MenuService.About)
       {
            <MudNavLink Href="@link.Href">@link.Title</MudNavLink>
       }
       
    </MudNavGroup>
</MudNavMenu>
<div class="docs-nav-filler"></div>

<<<<<<< HEAD
=======
@code {
    DocsComponents DocsComponents = new DocsComponents();
    DocsComponents DocsComponentsAPI = new DocsComponents();

    //sections are "getting-started","components", "api", ...
    string _section;
    //component links are the part of the url that tells us what component is featured
    string _componentLink;
    protected override void OnInitialized()
    {
        _section = NavMan.GetSection();
        _componentLink = NavMan.GetComponentLink();

        AddDocsComponents();
        AddDocsComponentsApi();
    }

    void AddDocsComponents()
    {
        DocsComponents.AddItem("Container", typeof(MudContainer))
                                    .AddItem("Grid", typeof(MudGrid))
                                    .AddItem("Hidden", typeof(MudHidden))
                                    .AddNavGroup("Buttons", false, new DocsComponents()
                                        .AddItem("Button", typeof(MudButton))
                                        .AddItem("IconButton", typeof(MudIconButton))
                                        .AddItem("ToggleIconButton", typeof(MudToggleIconButton))
                                        .AddItem("Button FAB", typeof(MudFab)))
                                    .AddNavGroup("Charts", false, new DocsComponents()
                                            .AddItem("Donut chart", typeof(MudComponent))
                                            .AddItem("Line chart", typeof(MudComponent))
                                            .AddItem("Pie chart", typeof(MudComponent)))
                                    .AddItem("Checkbox", typeof(MudCheckBox<T>))
                                    .AddItem("Chips", typeof(MudChip))
                                    .AddItem("ChipSet", typeof(MudChipSet))
                                    .AddItem("Badge", typeof(MudBadge))
                                        .AddNavGroup("Form Inputs & controls", false, new DocsComponents()
                                            .AddItem("Radio", typeof(MudRadio))
                                            .AddItem("Select", typeof(MudSelect<T>))
                                            .AddItem("Slider", typeof(MudSlider<T>))
                                            .AddItem("Switch", typeof(MudSwitch<T>))
                                            .AddItem("Text Field", typeof(MudTextField<T>))
                                            .AddItem("Form", typeof(MudForm))
                                            .AddItem("Autocomplete", typeof(MudAutocomplete<T>))
                                            .AddItem("Field", typeof(MudField))
                                        )
                                    .AddItem("AppBar", typeof(MudAppBar))
                                    .AddItem("Drawer", typeof(MudDrawer))
                                    .AddItem("Link", typeof(MudLink))
                                    .AddItem("Menu", typeof(MudMenu))
                                    .AddItem("Nav Menu", typeof(MudNavMenu))
                                    .AddItem("Tabs", typeof(MudTabs))
                                        .AddNavGroup("Pickers", false, new DocsComponents()
                                            .AddItem("Date Picker", typeof(MudDatePicker))
                                            .AddItem("Time Picker", typeof(MudTimePicker))
                                        )
                                    .AddItem("Progress", typeof(MudProgressCircular))
                                    .AddItem("Dialog", typeof(MudDialog))
                                    .AddItem("Snackbar", typeof(MudSnackbarProvider))
                                    .AddItem("Avatar", typeof(MudAvatar))
                                    .AddItem("Alert", typeof(MudAlert))
                                    .AddItem("Card", typeof(MudCard))
                                    .AddItem("Divider", typeof(MudDivider))
                                    .AddItem("Expansion Panel", typeof(MudExpansionPanel))
                                    .AddItem("Icons", typeof(MudIcon))
                                    .AddItem("List", typeof(MudList))
                                    .AddItem("Paper", typeof(MudPaper))
                                    .AddItem("Rating", typeof(MudRating))
                                    .AddItem("Skeleton", typeof(MudSkeleton))
                                    .AddItem("Table", typeof(MudTable<T>))
                                    .AddItem("Simple Table", typeof(MudSimpleTable))
                                    .AddItem("Tooltip", typeof(MudTooltip))
                                    .AddItem("Typography", typeof(MudText))
                                    .AddItem("Overlay", typeof(MudOverlay))
                                    .AddItem("Highlighter", typeof(MudHighlighter))
                                    .AddItem("Element", typeof(MudElement))
                                    .AddItem("FileUpload", typeof(MudElement))
                                    .AddItem("Tree", typeof(MudTree));


    }

    void AddDocsComponentsApi()
    {
        foreach (var item in DocsComponents.ToList())
        {
            if (item.IsNavGroup)
            {
                foreach (var ApiItem in item.GroupItems.ToList())
                {
                    DocsComponentsAPI.AddItem(ApiItem.Name, ApiItem.Component);
                }
            }
            else
            {
                DocsComponentsAPI.AddItem(item.Name, item.Component);
            }
        }
    }

    bool IsSubGroupExpanded(MudComponent item)
    {
        #region comment about is subgroup expanded
        //if the route contains any of the links of the subgroup, then the subgroup
        //should be expanded
        //Example:
        //subgroup: form inputs & controls
        //the subgroup "form inputs & controls" should be open if the current page has in the route
        //a component included in the subgroup elements, that in this case are autocomplete, form, field,
        //radio, select...
        //this route `/components/autocomplete` should open the subgroup "form inputs..."
        #endregion
        return item.GroupItems.ToList().Any(i => i.Link ==_componentLink);
    }

    protected override async Task OnAfterRenderAsync(bool firstRender)
    {
        await Js.InvokeVoidAsync("mudBlazorDocs.scrollToActiveNavLink");
    }
}
>>>>>>> e217f9ba
<|MERGE_RESOLUTION|>--- conflicted
+++ resolved
@@ -1,13 +1,6 @@
 @using System.Linq
 @using MudBlazor.Docs.Extensions
-<<<<<<< HEAD
-
-
-
-=======
 @inject NavigationManager NavMan
-@inject IJSRuntime Js
->>>>>>> e217f9ba
 <MudNavMenu Class="mudblazor-navmenu">
     <div class="docs-nav-fader"></div>
     
@@ -93,125 +86,3 @@
 </MudNavMenu>
 <div class="docs-nav-filler"></div>
 
-<<<<<<< HEAD
-=======
-@code {
-    DocsComponents DocsComponents = new DocsComponents();
-    DocsComponents DocsComponentsAPI = new DocsComponents();
-
-    //sections are "getting-started","components", "api", ...
-    string _section;
-    //component links are the part of the url that tells us what component is featured
-    string _componentLink;
-    protected override void OnInitialized()
-    {
-        _section = NavMan.GetSection();
-        _componentLink = NavMan.GetComponentLink();
-
-        AddDocsComponents();
-        AddDocsComponentsApi();
-    }
-
-    void AddDocsComponents()
-    {
-        DocsComponents.AddItem("Container", typeof(MudContainer))
-                                    .AddItem("Grid", typeof(MudGrid))
-                                    .AddItem("Hidden", typeof(MudHidden))
-                                    .AddNavGroup("Buttons", false, new DocsComponents()
-                                        .AddItem("Button", typeof(MudButton))
-                                        .AddItem("IconButton", typeof(MudIconButton))
-                                        .AddItem("ToggleIconButton", typeof(MudToggleIconButton))
-                                        .AddItem("Button FAB", typeof(MudFab)))
-                                    .AddNavGroup("Charts", false, new DocsComponents()
-                                            .AddItem("Donut chart", typeof(MudComponent))
-                                            .AddItem("Line chart", typeof(MudComponent))
-                                            .AddItem("Pie chart", typeof(MudComponent)))
-                                    .AddItem("Checkbox", typeof(MudCheckBox<T>))
-                                    .AddItem("Chips", typeof(MudChip))
-                                    .AddItem("ChipSet", typeof(MudChipSet))
-                                    .AddItem("Badge", typeof(MudBadge))
-                                        .AddNavGroup("Form Inputs & controls", false, new DocsComponents()
-                                            .AddItem("Radio", typeof(MudRadio))
-                                            .AddItem("Select", typeof(MudSelect<T>))
-                                            .AddItem("Slider", typeof(MudSlider<T>))
-                                            .AddItem("Switch", typeof(MudSwitch<T>))
-                                            .AddItem("Text Field", typeof(MudTextField<T>))
-                                            .AddItem("Form", typeof(MudForm))
-                                            .AddItem("Autocomplete", typeof(MudAutocomplete<T>))
-                                            .AddItem("Field", typeof(MudField))
-                                        )
-                                    .AddItem("AppBar", typeof(MudAppBar))
-                                    .AddItem("Drawer", typeof(MudDrawer))
-                                    .AddItem("Link", typeof(MudLink))
-                                    .AddItem("Menu", typeof(MudMenu))
-                                    .AddItem("Nav Menu", typeof(MudNavMenu))
-                                    .AddItem("Tabs", typeof(MudTabs))
-                                        .AddNavGroup("Pickers", false, new DocsComponents()
-                                            .AddItem("Date Picker", typeof(MudDatePicker))
-                                            .AddItem("Time Picker", typeof(MudTimePicker))
-                                        )
-                                    .AddItem("Progress", typeof(MudProgressCircular))
-                                    .AddItem("Dialog", typeof(MudDialog))
-                                    .AddItem("Snackbar", typeof(MudSnackbarProvider))
-                                    .AddItem("Avatar", typeof(MudAvatar))
-                                    .AddItem("Alert", typeof(MudAlert))
-                                    .AddItem("Card", typeof(MudCard))
-                                    .AddItem("Divider", typeof(MudDivider))
-                                    .AddItem("Expansion Panel", typeof(MudExpansionPanel))
-                                    .AddItem("Icons", typeof(MudIcon))
-                                    .AddItem("List", typeof(MudList))
-                                    .AddItem("Paper", typeof(MudPaper))
-                                    .AddItem("Rating", typeof(MudRating))
-                                    .AddItem("Skeleton", typeof(MudSkeleton))
-                                    .AddItem("Table", typeof(MudTable<T>))
-                                    .AddItem("Simple Table", typeof(MudSimpleTable))
-                                    .AddItem("Tooltip", typeof(MudTooltip))
-                                    .AddItem("Typography", typeof(MudText))
-                                    .AddItem("Overlay", typeof(MudOverlay))
-                                    .AddItem("Highlighter", typeof(MudHighlighter))
-                                    .AddItem("Element", typeof(MudElement))
-                                    .AddItem("FileUpload", typeof(MudElement))
-                                    .AddItem("Tree", typeof(MudTree));
-
-
-    }
-
-    void AddDocsComponentsApi()
-    {
-        foreach (var item in DocsComponents.ToList())
-        {
-            if (item.IsNavGroup)
-            {
-                foreach (var ApiItem in item.GroupItems.ToList())
-                {
-                    DocsComponentsAPI.AddItem(ApiItem.Name, ApiItem.Component);
-                }
-            }
-            else
-            {
-                DocsComponentsAPI.AddItem(item.Name, item.Component);
-            }
-        }
-    }
-
-    bool IsSubGroupExpanded(MudComponent item)
-    {
-        #region comment about is subgroup expanded
-        //if the route contains any of the links of the subgroup, then the subgroup
-        //should be expanded
-        //Example:
-        //subgroup: form inputs & controls
-        //the subgroup "form inputs & controls" should be open if the current page has in the route
-        //a component included in the subgroup elements, that in this case are autocomplete, form, field,
-        //radio, select...
-        //this route `/components/autocomplete` should open the subgroup "form inputs..."
-        #endregion
-        return item.GroupItems.ToList().Any(i => i.Link ==_componentLink);
-    }
-
-    protected override async Task OnAfterRenderAsync(bool firstRender)
-    {
-        await Js.InvokeVoidAsync("mudBlazorDocs.scrollToActiveNavLink");
-    }
-}
->>>>>>> e217f9ba
