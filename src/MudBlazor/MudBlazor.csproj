--- conflicted
+++ resolved
@@ -15,11 +15,7 @@
   <PropertyGroup>
     <Title>MudBlazor</Title>
     <PackageId>MudBlazor</PackageId>
-<<<<<<< HEAD
     <Version>1.2.4.4-net5</Version>
-=======
-    <Version>1.2.4.10-dev</Version>
->>>>>>> 68de8248
     <PackageLicenseFile>LICENSE</PackageLicenseFile>
     <PackageIcon>Nuget.png</PackageIcon>
     <Company>MudBlazor</Company>
@@ -43,23 +39,8 @@
   </ItemGroup>
 
   <ItemGroup>
-<<<<<<< HEAD
-    <Content Remove="bundleconfig.json" />
-    <Content Remove="compilerconfig.json" />
-
-  </ItemGroup>
-
-  <ItemGroup>
-    <_ContentIncludedByDefault Remove="wwwroot\MudBlazor.css" />
-  </ItemGroup>
-
-  <ItemGroup>
     <PackageReference Include="Microsoft.AspNetCore.Components" Version="5.0.1" />
     <PackageReference Include="Microsoft.AspNetCore.Components.Web" Version="5.0.1" />
-=======
-    <PackageReference Include="Microsoft.AspNetCore.Components" Version="3.1.8" />
-    <PackageReference Include="Microsoft.AspNetCore.Components.Web" Version="3.1.8" />
->>>>>>> 68de8248
   </ItemGroup>
 
   <Target Name="ToolRestore">
