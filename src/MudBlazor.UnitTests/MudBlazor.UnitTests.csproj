<Project Sdk="Microsoft.NET.Sdk">

  <Target Name="IncludeGeneratedFiles" BeforeTargets="BeforeBuild;BeforeRebuild">
    <ItemGroup>
      <Compile Include="Generated\_AllApiPages.cs" Condition="!Exists('Generated\_AllApiPages.cs')" />
      <Compile Include="Generated\_AllComponents.cs" Condition="!Exists('Generated\_AllComponents.cs')" />
    </ItemGroup>
  </Target>

  <PropertyGroup>
    <TargetFramework>net5.0</TargetFramework>
    <IsPackable>false</IsPackable>
  </PropertyGroup>

  <PropertyGroup>
    <NoWarn>BL0005</NoWarn>
  </PropertyGroup>

  <ItemGroup>
    <PackageReference Include="bunit" Version="1.0.0-preview-01" />
<<<<<<< HEAD
    <PackageReference Include="FluentAssertions" Version="6.0.0-alpha0001" />
=======
    <PackageReference Include="FluentAssertions" Version="5.10.3" />
    <PackageReference Include="FluentValidation" Version="9.3.0" />
>>>>>>> 06e2b31f
    <PackageReference Include="Moq" Version="4.15.2" />
    <PackageReference Include="nunit" Version="3.12.0" />
    <PackageReference Include="NUnit3TestAdapter" Version="4.0.0-beta.1" />
    <PackageReference Include="Microsoft.NET.Test.Sdk" Version="16.9.0-preview-20201123-03" />
  </ItemGroup>

  <ItemGroup>
    <ProjectReference Include="..\MudBlazor.Docs\MudBlazor.Docs.csproj" />
    <ProjectReference Include="..\MudBlazor.Docs.Compiler\MudBlazor.Docs.Compiler.csproj" />
    <ProjectReference Include="..\MudBlazor.UnitTests.Viewer\MudBlazor.UnitTests.Viewer.csproj" />
    <ProjectReference Include="..\MudBlazor\MudBlazor.csproj" />
  </ItemGroup>

</Project><|MERGE_RESOLUTION|>--- conflicted
+++ resolved
@@ -18,12 +18,8 @@
 
   <ItemGroup>
     <PackageReference Include="bunit" Version="1.0.0-preview-01" />
-<<<<<<< HEAD
-    <PackageReference Include="FluentAssertions" Version="6.0.0-alpha0001" />
-=======
     <PackageReference Include="FluentAssertions" Version="5.10.3" />
     <PackageReference Include="FluentValidation" Version="9.3.0" />
->>>>>>> 06e2b31f
     <PackageReference Include="Moq" Version="4.15.2" />
     <PackageReference Include="nunit" Version="3.12.0" />
     <PackageReference Include="NUnit3TestAdapter" Version="4.0.0-beta.1" />
