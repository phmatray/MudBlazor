--- conflicted
+++ resolved
@@ -42,21 +42,14 @@
                 <tbody class="mud-table-body">
                     @if (CurrentPageItems != null)
                     {
-
                         @foreach (var item in CurrentPageItems)
                         {
                             <MudTr Item="item" @key="item" IsCheckable="MultiSelection" IsEditable="RowEditingTemplate != null" IsCheckedChanged="@((value) => { var x = item; OnRowCheckboxChanged(value, x); })">
-                                @if ((!ReadOnly) && RowEditingTemplate != null && object.Equals(_editingItem, item))
-                                { 
-                                    <CascadingValue Value="@Validator" IsFixed="true">
-                                        @RowEditingTemplate(item)
-                                    </CascadingValue>
-                                }
+                                @if (RowEditingTemplate != null && object.Equals(_editingItem, item))
+                                    @RowEditingTemplate(item)
                                 else
                                     @RowTemplate(item)
                             </MudTr>
-<<<<<<< HEAD
-=======
                             @if (ChildRowContent != null)
                             {
                                 @ChildRowContent(item)
@@ -74,7 +67,6 @@
                                             @RowTemplate(item)
                                     </MudTr>
                                 }*@
->>>>>>> 908f3503
                         }
                     }
                 </tbody>
