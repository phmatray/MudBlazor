﻿# Adopting the Roslyn team defaults
#
# Please add MudBlazor Team Overrides at the end
# of this file.

# top-most EditorConfig file
root = true

# Don't use tabs for indentation.
[*]
indent_style = space
# (Please don't specify an indent_size here; that has too many unintended consequences.)

# Code files
[*.{cs,csx,vb,vbx}]
indent_size = 4
insert_final_newline = true
charset = utf-8-bom

# XML project files
[*.{csproj,vbproj,vcxproj,vcxproj.filters,proj,projitems,shproj}]
indent_size = 2

# XML config files
[*.{props,targets,ruleset,config,nuspec,resx,vsixmanifest,vsct}]
indent_size = 2

# JSON files
[*.json]
indent_size = 2

# Powershell files
[*.ps1]
indent_size = 2

# Shell script files
[*.sh]
end_of_line = lf
indent_size = 2

# Dotnet code style settings:
[*.{cs,vb}]

# IDE0055: Fix formatting
dotnet_diagnostic.IDE0055.severity = warning

# Sort using and Import directives with System.* appearing first
dotnet_sort_system_directives_first = true
dotnet_separate_import_directive_groups = false
# Avoid "this." and "Me." if not necessary
dotnet_style_qualification_for_field = false:refactoring
dotnet_style_qualification_for_property = false:refactoring
dotnet_style_qualification_for_method = false:refactoring
dotnet_style_qualification_for_event = false:refactoring

# Use language keywords instead of framework type names for type references
dotnet_style_predefined_type_for_locals_parameters_members = true:suggestion
dotnet_style_predefined_type_for_member_access = true:suggestion

# Suggest more modern language features when available
dotnet_style_object_initializer = true:suggestion
dotnet_style_collection_initializer = true:suggestion
dotnet_style_coalesce_expression = true:suggestion
dotnet_style_null_propagation = true:suggestion
dotnet_style_explicit_tuple_names = true:suggestion

# Non-private static fields are PascalCase
dotnet_naming_rule.non_private_static_fields_should_be_pascal_case.severity = suggestion
dotnet_naming_rule.non_private_static_fields_should_be_pascal_case.symbols = non_private_static_fields
dotnet_naming_rule.non_private_static_fields_should_be_pascal_case.style = non_private_static_field_style

dotnet_naming_symbols.non_private_static_fields.applicable_kinds = field
dotnet_naming_symbols.non_private_static_fields.applicable_accessibilities = public, protected, internal, protected_internal, private_protected
dotnet_naming_symbols.non_private_static_fields.required_modifiers = static

dotnet_naming_style.non_private_static_field_style.capitalization = pascal_case

# Non-private readonly fields are PascalCase
dotnet_naming_rule.non_private_readonly_fields_should_be_pascal_case.severity = suggestion
dotnet_naming_rule.non_private_readonly_fields_should_be_pascal_case.symbols = non_private_readonly_fields
dotnet_naming_rule.non_private_readonly_fields_should_be_pascal_case.style = non_private_readonly_field_style

dotnet_naming_symbols.non_private_readonly_fields.applicable_kinds = field
dotnet_naming_symbols.non_private_readonly_fields.applicable_accessibilities = public, protected, internal, protected_internal, private_protected
dotnet_naming_symbols.non_private_readonly_fields.required_modifiers = readonly

dotnet_naming_style.non_private_readonly_field_style.capitalization = pascal_case

# Constants are PascalCase
dotnet_naming_rule.constants_should_be_pascal_case.severity = suggestion
dotnet_naming_rule.constants_should_be_pascal_case.symbols = constants
dotnet_naming_rule.constants_should_be_pascal_case.style = constant_style

dotnet_naming_symbols.constants.applicable_kinds = field, local
dotnet_naming_symbols.constants.required_modifiers = const

dotnet_naming_style.constant_style.capitalization = pascal_case

# Static fields are camelCase and start with s_
dotnet_naming_rule.static_fields_should_be_camel_case.severity = suggestion
dotnet_naming_rule.static_fields_should_be_camel_case.symbols = static_fields
dotnet_naming_rule.static_fields_should_be_camel_case.style = static_field_style

dotnet_naming_symbols.static_fields.applicable_kinds = field
dotnet_naming_symbols.static_fields.required_modifiers = static

dotnet_naming_style.static_field_style.capitalization = camel_case
dotnet_naming_style.static_field_style.required_prefix = s_

# Instance fields are camelCase and start with _
dotnet_naming_rule.instance_fields_should_be_camel_case.severity = suggestion
dotnet_naming_rule.instance_fields_should_be_camel_case.symbols = instance_fields
dotnet_naming_rule.instance_fields_should_be_camel_case.style = instance_field_style

dotnet_naming_symbols.instance_fields.applicable_kinds = field

dotnet_naming_style.instance_field_style.capitalization = camel_case
dotnet_naming_style.instance_field_style.required_prefix = _

# Locals and parameters are camelCase
dotnet_naming_rule.locals_should_be_camel_case.severity = suggestion
dotnet_naming_rule.locals_should_be_camel_case.symbols = locals_and_parameters
dotnet_naming_rule.locals_should_be_camel_case.style = camel_case_style

dotnet_naming_symbols.locals_and_parameters.applicable_kinds = parameter, local

dotnet_naming_style.camel_case_style.capitalization = camel_case

# Local functions are PascalCase
dotnet_naming_rule.local_functions_should_be_pascal_case.severity = suggestion
dotnet_naming_rule.local_functions_should_be_pascal_case.symbols = local_functions
dotnet_naming_rule.local_functions_should_be_pascal_case.style = local_function_style

dotnet_naming_symbols.local_functions.applicable_kinds = local_function

dotnet_naming_style.local_function_style.capitalization = pascal_case

# By default, name items with PascalCase
dotnet_naming_rule.members_should_be_pascal_case.severity = suggestion
dotnet_naming_rule.members_should_be_pascal_case.symbols = all_members
dotnet_naming_rule.members_should_be_pascal_case.style = pascal_case_style

dotnet_naming_symbols.all_members.applicable_kinds = *

dotnet_naming_style.pascal_case_style.capitalization = pascal_case

# error RS2008: Enable analyzer release tracking for the analyzer project containing rule '{0}'
dotnet_diagnostic.RS2008.severity = none

# IDE0073: File header
dotnet_diagnostic.IDE0073.severity = warning
file_header_template = Licensed to the .NET Foundation under one or more agreements.\nThe .NET Foundation licenses this file to you under the MIT license.\nSee the LICENSE file in the project root for more information.

# IDE0035: Remove unreachable code
dotnet_diagnostic.IDE0035.severity = warning

# IDE0036: Order modifiers
dotnet_diagnostic.IDE0036.severity = warning

# IDE0043: Format string contains invalid placeholder
dotnet_diagnostic.IDE0043.severity = warning

# IDE0044: Make field readonly
dotnet_diagnostic.IDE0044.severity = warning

# RS0016: Only enable if API files are present
dotnet_public_api_analyzer.require_api_files = true

# CSharp code style settings:
[*.cs]
# Newline settings
csharp_new_line_before_open_brace = all
csharp_new_line_before_else = true
csharp_new_line_before_catch = true
csharp_new_line_before_finally = true
csharp_new_line_before_members_in_object_initializers = true
csharp_new_line_before_members_in_anonymous_types = true
csharp_new_line_between_query_expression_clauses = true

# Indentation preferences
csharp_indent_block_contents = true
csharp_indent_braces = false
csharp_indent_case_contents = true
csharp_indent_case_contents_when_block = true
csharp_indent_switch_labels = true
csharp_indent_labels = flush_left

# Prefer "var" everywhere
csharp_style_var_for_built_in_types = true:suggestion
csharp_style_var_when_type_is_apparent = true:suggestion
csharp_style_var_elsewhere = true:suggestion

# Prefer method-like constructs to have a block body
csharp_style_expression_bodied_methods = false:none
csharp_style_expression_bodied_constructors = false:none
csharp_style_expression_bodied_operators = false:none

# Prefer property-like constructs to have an expression-body
csharp_style_expression_bodied_properties = true:none
csharp_style_expression_bodied_indexers = true:none
csharp_style_expression_bodied_accessors = true:none

# Suggest more modern language features when available
csharp_style_pattern_matching_over_is_with_cast_check = true:suggestion
csharp_style_pattern_matching_over_as_with_null_check = true:suggestion
csharp_style_inlined_variable_declaration = true:suggestion
csharp_style_throw_expression = true:suggestion
csharp_style_conditional_delegate_call = true:suggestion

# Space preferences
csharp_space_after_cast = false
csharp_space_after_colon_in_inheritance_clause = true
csharp_space_after_comma = true
csharp_space_after_dot = false
csharp_space_after_keywords_in_control_flow_statements = true
csharp_space_after_semicolon_in_for_statement = true
csharp_space_around_binary_operators = before_and_after
csharp_space_around_declaration_statements = do_not_ignore
csharp_space_before_colon_in_inheritance_clause = true
csharp_space_before_comma = false
csharp_space_before_dot = false
csharp_space_before_open_square_brackets = false
csharp_space_before_semicolon_in_for_statement = false
csharp_space_between_empty_square_brackets = false
csharp_space_between_method_call_empty_parameter_list_parentheses = false
csharp_space_between_method_call_name_and_opening_parenthesis = false
csharp_space_between_method_call_parameter_list_parentheses = false
csharp_space_between_method_declaration_empty_parameter_list_parentheses = false
csharp_space_between_method_declaration_name_and_open_parenthesis = false
csharp_space_between_method_declaration_parameter_list_parentheses = false
csharp_space_between_parentheses = false
csharp_space_between_square_brackets = false

# Blocks are allowed
csharp_prefer_braces = true:silent
csharp_preserve_single_line_blocks = true
csharp_preserve_single_line_statements = true

[src/CodeStyle/**.{cs,vb}]
# warning RS0005: Do not use generic CodeAction.Create to create CodeAction
dotnet_diagnostic.RS0005.severity = none

[src/{Analyzers,CodeStyle,Features,Workspaces,EditorFeatures, VisualStudio}/**/*.{cs,vb}]

# IDE0011: Add braces
csharp_prefer_braces = when_multiline:warning
# NOTE: We need the below severity entry for Add Braces due to https://github.com/dotnet/roslyn/issues/44201
dotnet_diagnostic.IDE0011.severity = warning

# IDE0040: Add accessibility modifiers
dotnet_diagnostic.IDE0040.severity = warning

# CONSIDER: Are IDE0051 and IDE0052 too noisy to be warnings for IDE editing scenarios? Should they be made build-only warnings?
# IDE0051: Remove unused private member
dotnet_diagnostic.IDE0051.severity = warning

# IDE0052: Remove unread private member
dotnet_diagnostic.IDE0052.severity = warning

# IDE0059: Unnecessary assignment to a value
dotnet_diagnostic.IDE0059.severity = warning

# IDE0060: Remove unused parameter
dotnet_diagnostic.IDE0060.severity = warning

# CA1822: Make member static
dotnet_diagnostic.CA1822.severity = warning

# Prefer "var" everywhere
dotnet_diagnostic.IDE0007.severity = warning
csharp_style_var_for_built_in_types = true:warning
csharp_style_var_when_type_is_apparent = true:warning
csharp_style_var_elsewhere = true:warning

[src/{VisualStudio}/**/*.{cs,vb}]
# CA1822: Make member static
# Not enforced as a build 'warning' for 'VisualStudio' layer due to large number of false positives from https://github.com/dotnet/roslyn-analyzers/issues/3857 and https://github.com/dotnet/roslyn-analyzers/issues/3858
# Additionally, there is a risk of accidentally breaking an internal API that partners rely on though IVT.
dotnet_diagnostic.CA1822.severity = suggestion

# MudBlazor Team Overrides
# Settings in editorconfig are last in wins so add overides here

[*.cs]
# CS1591 Missing XML comment for publicly visible type or member
# We should try and finish the documentation and remove this
# For now its too noisy
dotnet_diagnostic.CS1591.severity = none
# IDE0071 Require file header 
dotnet_diagnostic.IDE0073.severity = none
file_header_template = Not Used
# Dont use BOM
charset = utf
<<<<<<< HEAD
=======

# IDE0055: Fix formatting
dotnet_diagnostic.IDE0055.severity = suggestion
>>>>>>> ad638085

[*]
end_of_line = lf<|MERGE_RESOLUTION|>--- conflicted
+++ resolved
@@ -291,12 +291,9 @@
 file_header_template = Not Used
 # Dont use BOM
 charset = utf
-<<<<<<< HEAD
-=======
 
 # IDE0055: Fix formatting
 dotnet_diagnostic.IDE0055.severity = suggestion
->>>>>>> ad638085
 
 [*]
 end_of_line = lf