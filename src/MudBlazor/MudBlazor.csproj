﻿<Project Sdk="Microsoft.NET.Sdk.Razor">

  <PropertyGroup>
<<<<<<< HEAD
    <TargetFramework>net5.0</TargetFramework>
=======
    <ResolveStaticWebAssetsInputsDependsOn>
      IncludeGeneratedStaticFiles;
      $(ResolveStaticWebAssetsInputsDependsOn)
    </ResolveStaticWebAssetsInputsDependsOn>
  </PropertyGroup>

  <PropertyGroup>
    <TargetFramework>netstandard2.1</TargetFramework>
>>>>>>> f29eabc1
    <RazorLangVersion>3.0</RazorLangVersion>
    <Title>MudBlazor</Title>
    <PackageId>MudBlazor</PackageId>
<<<<<<< HEAD
    <Version>1.2.4-net5</Version>
=======
    <Version>1.2.4.3-dev</Version>
>>>>>>> f29eabc1
    <PackageLicenseFile>LICENSE</PackageLicenseFile>
    <PackageIcon>Nuget.png</PackageIcon>
    <Company>MudBlazor</Company>
    <Authors>Garderoben, Henon and Contributors</Authors>
    <Copyright>Copyright 2020-2021 Jonny Larsson</Copyright>
    <PackageTags>Blazor, MudBlazor, Material, Material Design, Components, Blazor Components, Blazor Library</PackageTags>
    <Description>MudBlazor is an ambitious Material Design component framework for Blazor with an emphasis on ease of use and clear structure. It is perfect for .NET developers who want to rapidly build web applications without having to struggle with CSS and Javascript. MudBlazor, being written entirely in C#, empowers them to adapt, fix or extend the framework and the multitude of examples in the documentation makes learning MudBlazor very easy.</Description>
    <PackageProjectUrl>http://mudblazor.com/</PackageProjectUrl>
    <RepositoryUrl>https://github.com/Garderoben/MudBlazor</RepositoryUrl>
    <RepositoryType>git</RepositoryType>
  </PropertyGroup>

  <PropertyGroup>
    <GenerateDocumentationFile>true</GenerateDocumentationFile>
    <GeneratePackageOnBuild>true</GeneratePackageOnBuild>
  </PropertyGroup>

  <ItemGroup>
    <None Include="..\..\LICENSE" Pack="true" Visible="false" PackagePath="" />
    <None Include="..\..\content\Nuget.png" Pack="true" Visible="false" PackagePath="" />
  </ItemGroup>

  <ItemGroup>
    <Content Remove="bundleconfig.json" />
    <Content Remove="compilerconfig.json" />

  </ItemGroup>

  <ItemGroup>
    <_ContentIncludedByDefault Remove="wwwroot\MudBlazor.css" />
  </ItemGroup>

  <ItemGroup>
    <PackageReference Include="BuildBundlerMinifier" Version="3.2.449" PrivateAssets="all" />
    <PackageReference Include="Microsoft.AspNetCore.Components" Version="5.0.1" />
    <PackageReference Include="Microsoft.AspNetCore.Components.Web" Version="5.0.1" />
  </ItemGroup>

  <Target Name="ToolRestore">
      <Exec Command="dotnet tool restore" StandardOutputImportance="high" />
  </Target>

  <Target Name="WebCompiler" DependsOnTargets="ToolRestore">
      <Exec Command="dotnet webcompiler ./Styles/MudBlazor.scss -o ./wwwroot -z disable" StandardOutputImportance="high" />
  </Target>

  <Target Name="IncludeGeneratedStaticFiles" BeforeTargets="BeforeBuild;BeforeRebuild" DependsOnTargets="WebCompiler;ToolRestore">
    <ItemGroup>
      <Content Include="wwwroot/MudBlazor.min.css" Condition="!Exists('wwwroot/MudBlazor.min.css')" />
      <Content Include="wwwroot/MudBlazor.min.js" Condition="!Exists('wwwroot/MudBlazor.min.js')" />
    </ItemGroup>
  </Target>

  <Target Name="FileWatch" BeforeTargets="_CoreCollectWatchItems">
    <ItemGroup>
      <FileWatch Include="**\*.razor;" Exclude="node_modules\**\*;obj\**\*;bin\**\*" />
      <Watch Include="%(FileWatch.FullPath)" />
    </ItemGroup>
  </Target>
  
  <ItemGroup>
    <None Include="..\.editorconfig" Link=".editorconfig" />
    <None Include="bundleconfig.json">
    </None>
    <None Include="compilerconfig.json">
    </None>
  </ItemGroup>
</Project><|MERGE_RESOLUTION|>--- conflicted
+++ resolved
@@ -1,9 +1,6 @@
 ﻿<Project Sdk="Microsoft.NET.Sdk.Razor">
 
   <PropertyGroup>
-<<<<<<< HEAD
-    <TargetFramework>net5.0</TargetFramework>
-=======
     <ResolveStaticWebAssetsInputsDependsOn>
       IncludeGeneratedStaticFiles;
       $(ResolveStaticWebAssetsInputsDependsOn)
@@ -11,16 +8,14 @@
   </PropertyGroup>
 
   <PropertyGroup>
-    <TargetFramework>netstandard2.1</TargetFramework>
->>>>>>> f29eabc1
+    <TargetFramework>net5.0</TargetFramework>
     <RazorLangVersion>3.0</RazorLangVersion>
+  </PropertyGroup>
+
+  <PropertyGroup>
     <Title>MudBlazor</Title>
     <PackageId>MudBlazor</PackageId>
-<<<<<<< HEAD
-    <Version>1.2.4-net5</Version>
-=======
-    <Version>1.2.4.3-dev</Version>
->>>>>>> f29eabc1
+    <Version>1.2.4.3-net5</Version>
     <PackageLicenseFile>LICENSE</PackageLicenseFile>
     <PackageIcon>Nuget.png</PackageIcon>
     <Company>MudBlazor</Company>
@@ -84,8 +79,10 @@
   <ItemGroup>
     <None Include="..\.editorconfig" Link=".editorconfig" />
     <None Include="bundleconfig.json">
+      <CopyToOutputDirectory>Never</CopyToOutputDirectory>
     </None>
     <None Include="compilerconfig.json">
+      <CopyToOutputDirectory>Never</CopyToOutputDirectory>
     </None>
   </ItemGroup>
 </Project>