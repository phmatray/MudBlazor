﻿#pragma warning disable CS1998 // async without await
#pragma warning disable IDE1006 // leading underscore
#pragma warning disable BL0005 // Set parameter outside component

using System;
using System.Collections.Generic;
using System.Linq;
using System.Threading.Tasks;
using Bunit;
using FluentAssertions;
using Microsoft.AspNetCore.Components.Web;
using MudBlazor.UnitTests.TestComponents;
using MudBlazor.UnitTests.TestComponents.Select;
using NUnit.Framework;
using static MudBlazor.UnitTests.TestComponents.SelectWithEnumTest;

namespace MudBlazor.UnitTests.Components
{
    [TestFixture]
    public class SelectTests : BunitTest
    {
        /// <summary>
        /// Click should open the Menu and selecting a value should update the bindable value.
        /// </summary>
        [Test]
        public void SelectTest1()
        {
            var comp = Context.RenderComponent<SelectTest1>();
            // print the generated html
            Console.WriteLine(comp.Markup);
            // select elements needed for the test
            var select = comp.FindComponent<MudSelect<string>>();
            var menu = comp.Find("div.mud-popover");
            var input = comp.Find("div.mud-input-control");
            // check popover class
            menu.ClassList.Should().Contain("select-popover-class");
            // check initial state
            select.Instance.Value.Should().BeNullOrEmpty();
            comp.WaitForAssertion(() => comp.Find("div.mud-popover").ClassList.Should().NotContain("mud-popover-open"));
            // click and check if it has toggled the menu
            input.Click();
            menu.ClassList.Should().Contain("mud-popover-open");
            // now click an item and see the value change
            comp.WaitForAssertion(() => comp.FindAll("div.mud-list-item").Count.Should().BeGreaterThan(0));
            var items = comp.FindAll("div.mud-list-item").ToArray();
            items[1].Click();
            // menu should be closed now
            comp.WaitForAssertion(() => menu.ClassList.Should().NotContain("mud-popover-open"));
            select.Instance.Value.Should().Be("2");
            // now we cheat and click the list without opening the menu ;)

            input.Click();
<<<<<<< HEAD
=======
            comp.WaitForAssertion(() => comp.FindAll("div.mud-list-item").Count.Should().BeGreaterThan(0));
>>>>>>> 88a79df9
            items = comp.FindAll("div.mud-list-item").ToArray();

            items[0].Click();
            comp.WaitForAssertion(() => select.Instance.Value.Should().Be("1"));
        }

        /// <summary>
        /// Click should not close the menu and selecting multiple values should update the bindable value with a comma separated list.
        /// </summary>
        [Test]
        public async Task MultiSelectTest1()
        {
            var comp = Context.RenderComponent<MultiSelectTest1>();
            // print the generated html
            Console.WriteLine(comp.Markup);
            // select elements needed for the test
            var select = comp.FindComponent<MudSelect<string>>();
            var menu = comp.Find("div.mud-popover");
            var input = comp.Find("div.mud-input-control");
            // check initial state
            select.Instance.Value.Should().BeNullOrEmpty();
            comp.WaitForAssertion(() => comp.Find("div.mud-popover").ClassList.Should().NotContain("mud-popover-open"));
            // click and check if it has toggled the menu
            input.Click();
            menu.ClassList.Should().Contain("mud-popover-open");
            // now click an item and see the value change
            comp.WaitForAssertion(() => comp.FindAll("div.mud-list-item").Count.Should().BeGreaterThan(0));
            var items = comp.FindAll("div.mud-list-item").ToArray();
            items[1].Click();
            // menu should still be open now!!
            menu.ClassList.Should().Contain("mud-popover-open");
            comp.WaitForAssertion(() => select.Instance.Text.Should().Be("2"));
            items[0].Click();
            comp.WaitForAssertion(() => select.Instance.Text.Should().Be("2, 1"));
            items[2].Click();
            comp.WaitForAssertion(() => select.Instance.Text.Should().Be("2, 1, 3"));
            items[0].Click();
            comp.WaitForAssertion(() => select.Instance.Text.Should().Be("2, 3"));
            select.Instance.SelectedValues.Count().Should().Be(2);
            select.Instance.SelectedValues.Should().Contain("2");
            select.Instance.SelectedValues.Should().Contain("3");
            //Console.WriteLine(comp.Markup);
            const string @unchecked =
                "M19 5v14H5V5h14m0-2H5c-1.1 0-2 .9-2 2v14c0 1.1.9 2 2 2h14c1.1 0 2-.9 2-2V5c0-1.1-.9-2-2-2z";
            const string @checked =
                "M19 3H5c-1.11 0-2 .9-2 2v14c0 1.1.89 2 2 2h14c1.11 0 2-.9 2-2V5c0-1.1-.89-2-2-2zm-9 14l-5-5 1.41-1.41L10 14.17l7.59-7.59L19 8l-9 9z";
            // check that the correct items are checked
            comp.WaitForAssertion(() => comp.FindAll("div.mud-list-item path")[1].Attributes["d"].Value.Should().Be(@unchecked));
            comp.FindAll("div.mud-list-item path")[3].Attributes["d"].Value.Should().Be(@checked);
            comp.FindAll("div.mud-list-item path")[5].Attributes["d"].Value.Should().Be(@checked);
            // now check how setting the SelectedValues makes items checked or unchecked
            await comp.InvokeAsync(() =>
            {
                select.Instance.SelectedValues = new HashSet<string>() { "1", "2" };
            });
            comp.WaitForAssertion(() => comp.FindAll("div.mud-list-item path")[1].Attributes["d"].Value.Should().Be(@checked));
            comp.FindAll("div.mud-list-item path")[3].Attributes["d"].Value.Should().Be(@checked);
            comp.FindAll("div.mud-list-item path")[5].Attributes["d"].Value.Should().Be(@unchecked);
            Console.WriteLine(comp.Markup);
        }

        /// <summary>
        /// Initial Text should be enums default value
        /// Initial render fragment in input should be the pre-selected value's items's render fragment.
        /// After clicking the second item, the render fragment should update
        /// </summary>
        [Test]
        public async Task SelectWithEnumTest()
        {
            var comp = Context.RenderComponent<SelectWithEnumTest>();
            Console.WriteLine(comp.Markup);
            // select elements needed for the test
            var select = comp.FindComponent<MudSelect<MyEnum>>();
            var input = comp.Find("div.mud-input-control");

            select.Instance.Value.Should().Be(default(MyEnum));
            select.Instance.Text.Should().Be(default(MyEnum).ToString());
<<<<<<< HEAD
            await Task.Delay(50);

            comp.Find("div.mud-input-slot").TextContent.Trim().Should().Be("First");
=======

            comp.Find("input").Attributes["value"]?.Value.Should().Be("First");
>>>>>>> 88a79df9
            comp.RenderCount.Should().Be(1);

            //Console.WriteLine(comp.Markup);
            input.Click();
<<<<<<< HEAD
            var items = comp.FindAll("div.mud-list-item").ToArray();
            items[1].Click();
            comp.Find("div.mud-input-slot").TextContent.Trim().Should().Be("Second");
            comp.RenderCount.Should().Be(3);
=======
            comp.WaitForAssertion(() => comp.FindAll("div.mud-list-item").Count.Should().BeGreaterThan(0));
            var items = comp.FindAll("div.mud-list-item").ToArray();
            items[1].Click();
            comp.WaitForAssertion(() => comp.Find("input").Attributes["value"]?.Value.Should().Be("Second"));
>>>>>>> 88a79df9
        }

        /// <summary>
        /// Initially we have a value of 17 which is not in the list. So we render it as text via MudInput
        /// </summary>
        [Test]
        public void SelectUnrepresentableValueTest()
        {
            var comp = Context.RenderComponent<SelectUnrepresentableValueTest>();
            // select elements needed for the test
            var select = comp.FindComponent<MudSelect<int>>();
            var input = comp.Find("div.mud-input-control");
<<<<<<< HEAD

            select.Instance.Value.Should().Be(17);
            select.Instance.Text.Should().Be("17");
            comp.FindAll("div.mud-input-slot").Count.Should().Be(0);
            //Console.WriteLine(comp.Markup);
            input.Click();

=======
            select.Instance.Value.Should().Be(17);
            select.Instance.Text.Should().Be("17");
            comp.Find("input").Attributes["value"]?.Value.Should().Be("17");
            input.Click();
            comp.WaitForAssertion(() => comp.FindAll("div.mud-list-item").Count.Should().BeGreaterThan(0));
>>>>>>> 88a79df9
            var items = comp.FindAll("div.mud-list-item").ToArray();
            items[1].Click();
            //Console.WriteLine(comp.Markup);
            comp.WaitForAssertion(() => comp.Find("div.mud-input-slot").TextContent.Trim().Should().Be("Two"));
            select.Instance.Value.Should().Be(2);
            select.Instance.Text.Should().Be("2");
        }

        /// <summary>
        /// Don't show initial value which is not in list because of Strict=true.
        /// </summary>
        [Test]
        public async Task SelectUnrepresentableValueTest2()
        {
            var comp = Context.RenderComponent<SelectUnrepresentableValueTest2>();
            Console.WriteLine(comp.Markup);
            // select elements needed for the test
            var select = comp.FindComponent<MudSelect<int>>();
            var input = comp.Find("div.mud-input-control");

            select.Instance.Value.Should().Be(17);
            select.Instance.Text.Should().Be("17");
            await Task.Delay(100);
            // BUT: we have a select with Strict="true" so the Text will not be shown because it is not in the list of selectable values
            comp.FindComponent<MudInput<string>>().Instance.Value.Should().Be(null);
            comp.FindComponent<MudInput<string>>().Instance.InputType.Should().Be(InputType.Hidden);
            input.Click();
<<<<<<< HEAD

=======
            comp.WaitForAssertion(() => comp.FindAll("div.mud-list-item").Count.Should().BeGreaterThan(0));
>>>>>>> 88a79df9
            var items = comp.FindAll("div.mud-list-item").ToArray();
            items[1].Click();
            comp.WaitForAssertion(() => select.Instance.Value.Should().Be(2));
            select.Instance.Text.Should().Be("2");
            Console.WriteLine(comp.Markup);
            comp.FindComponent<MudInput<string>>().Instance.Value.Should().Be("2");
            comp.FindComponent<MudInput<string>>().Instance.InputType.Should().Be(InputType.Text); // because list item has no render fragment, so we show it as text
        }

        /// <summary>
        /// The items have no render fragments, so instead of RF the select must display the converted string value
        /// </summary>
        [Test]
        public void SelectWithoutItemPresentersTest()
        {
            var comp = Context.RenderComponent<SelectWithoutItemPresentersTest>();
            Console.WriteLine(comp.Markup);
            // select elements needed for the test
            var select = comp.FindComponent<MudSelect<int>>();
            var input = comp.Find("div.mud-input-control");

            select.Instance.Value.Should().Be(1);
            select.Instance.Text.Should().Be("1");
            comp.FindAll("div.mud-input-slot").Count.Should().Be(0);
            comp.RenderCount.Should().Be(1);
            //Console.WriteLine(comp.Markup);

            input.Click();
<<<<<<< HEAD
            comp.RenderCount.Should().Be(2);

=======
            comp.WaitForAssertion(() => comp.FindAll("div.mud-list-item").Count.Should().BeGreaterThan(0));
>>>>>>> 88a79df9
            var items = comp.FindAll("div.mud-list-item").ToArray();
            items[1].Click();
            comp.WaitForAssertion(() => comp.Find("div.mud-popover").ClassList.Should().NotContain("mud-popover-open"));
            comp.WaitForAssertion(() => comp.FindAll("div.mud-input-slot").Count.Should().Be(0));
            select.Instance.Value.Should().Be(2);
            select.Instance.Text.Should().Be("2");
<<<<<<< HEAD
            comp.RenderCount.Should().Be(3);
=======
>>>>>>> 88a79df9
        }

        [Test]
        public void Select_Should_FireTextChangedWithNewValue()
        {
            var comp = Context.RenderComponent<SelectTest1>();
            Console.WriteLine(comp.Markup);
            var select = comp.FindComponent<MudSelect<string>>();
            string text = null;
            select.SetCallback(s => s.TextChanged, x => text = x);
            var menu = comp.Find("div.mud-popover");
            var input = comp.Find("div.mud-input-control");
            // check initial state
            select.Instance.Value.Should().BeNullOrEmpty();
            comp.WaitForAssertion(() => comp.Find("div.mud-popover").ClassList.Should().NotContain("mud-popover-open"));
            // click and check if it has toggled the menu
            input.Click();
            comp.WaitForAssertion(() => comp.FindAll("div.mud-list-item").Count.Should().BeGreaterThan(0));
            menu.ClassList.Should().Contain("mud-popover-open");
            // now click an item and see the value change
            var items = comp.FindAll("div.mud-list-item").ToArray();
            items[1].Click();
            // menu should be closed now
            comp.WaitForAssertion(() => comp.Find("div.mud-popover").ClassList.Should().NotContain("mud-popover-open"));
            comp.WaitForAssertion(() => select.Instance.Value.Should().Be("2"));
            select.Instance.Text.Should().Be("2");
            text.Should().Be("2");

            //open the menu again
            input.Click();
<<<<<<< HEAD
=======
            comp.WaitForAssertion(() => comp.FindAll("div.mud-list-item").Count.Should().BeGreaterThan(0));
>>>>>>> 88a79df9
            items = comp.FindAll("div.mud-list-item").ToArray();

            items[0].Click();
            comp.WaitForAssertion(() => select.Instance.Value.Should().Be("1"));
            select.Instance.Text.Should().Be("1");
            text.Should().Be("1");
        }

        /// <summary>
        /// SingleSelect: SelectedValuesChanged should be fired before TextChanged
        /// We test this by checking the counter. The event which should be fired first must always
        /// find an even counter value, the second must always find an odd value.
        /// </summary>
        [Test]
        public void SingleSelect_Should_FireTextChangedBeforeSelectedValuesChanged()
        {
            var comp = Context.RenderComponent<SelectTest1>();
            Console.WriteLine(comp.Markup);
            var select = comp.FindComponent<MudSelect<string>>();
            string text = null;
            IEnumerable<string> selectedValues = null;
            var eventCounter = 0;
            var textChangedCount = 0;
            var selectedValuesChangedCount = 0;
            select.SetCallback(s => s.TextChanged, x =>
              {
                  textChangedCount = eventCounter++;
                  text = x;
              });
            select.SetCallback(s => s.SelectedValuesChanged, x =>
              {
                  selectedValuesChangedCount = eventCounter++;
                  selectedValues = x;
              });
            var menu = comp.Find("div.mud-popover");
            var input = comp.Find("div.mud-input-control");
            // check initial state
            select.Instance.Value.Should().BeNullOrEmpty();
            comp.WaitForAssertion(() => comp.Find("div.mud-popover").ClassList.Should().NotContain("mud-popover-open"));
            // click and check if it has toggled the menu
            input.Click();
            comp.WaitForAssertion(() => comp.FindAll("div.mud-list-item").Count.Should().BeGreaterThan(0));
            menu.ClassList.Should().Contain("mud-popover-open");
            // now click an item and see the value change
            comp.WaitForAssertion(() => comp.FindAll("div.mud-list-item").Count.Should().BeGreaterThan(0));
            var items = comp.FindAll("div.mud-list-item").ToArray();
            items[1].Click();
            // menu should be closed now
            comp.WaitForAssertion(() => comp.Find("div.mud-popover").ClassList.Should().NotContain("mud-popover-open"));
            comp.WaitForAssertion(() => select.Instance.Value.Should().Be("2"));
            select.Instance.Text.Should().Be("2");
            text.Should().Be("2");
            selectedValuesChangedCount.Should().Be(1);
            textChangedCount.Should().Be(0);
            string.Join(",", selectedValues).Should().Be("2");

            input.Click();
<<<<<<< HEAD
=======
            comp.WaitForAssertion(()=>comp.FindAll("div.mud-list-item").Count.Should().BeGreaterThan(0));
>>>>>>> 88a79df9
            items = comp.FindAll("div.mud-list-item").ToArray();

            items[0].Click();
            comp.WaitForAssertion(() => select.Instance.Value.Should().Be("1"));
            select.Instance.Text.Should().Be("1");
            text.Should().Be("1");
            string.Join(",", selectedValues).Should().Be("1");
            selectedValuesChangedCount.Should().Be(3);
            textChangedCount.Should().Be(2);
        }

        /// <summary>
        /// MultiSelect: SelectedValuesChanged should be fired before TextChanged
        /// We test this by checking the counter. The event which should be fired first must always
        /// find an even counter value, the second must always find an odd value.
        /// </summary>
        [Test]
        public void MulitSelect_Should_FireTextChangedBeforeSelectedValuesChanged()
        {
            var comp = Context.RenderComponent<SelectTest1>();
            Console.WriteLine(comp.Markup);
            var select = comp.FindComponent<MudSelect<string>>();
            string text = null;
            IEnumerable<string> selectedValues = null;
            var eventCounter = 0;
            var textChangedCount = 0;
            var selectedValuesChangedCount = 0;
            select.SetParam(s => s.MultiSelection, true);
            select.SetCallback(s => s.TextChanged, x =>
              {
                  textChangedCount = eventCounter++;
                  text = x;
              });
            select.SetCallback(s => s.SelectedValuesChanged, x =>
              {
                  selectedValuesChangedCount = eventCounter++;
                  selectedValues = x;
              });

            var selectElement = comp.Find("div.mud-input-control");
            selectElement.Click();
<<<<<<< HEAD

=======
            comp.WaitForAssertion(() => comp.FindAll("div.mud-list-item").Count.Should().BeGreaterThan(0));
>>>>>>> 88a79df9
            var items = comp.FindAll("div.mud-list-item").ToArray();
            // click list item
            items[1].Click();
            comp.WaitForAssertion(() => select.Instance.Value.Should().Be("2"));
            select.Instance.Text.Should().Be("2");
            text.Should().Be("2");
            selectedValuesChangedCount.Should().Be(1);
            textChangedCount.Should().Be(0);
            string.Join(",", selectedValues).Should().Be("2");
            // click another list item
            comp.WaitForAssertion(() => comp.FindAll("div.mud-list-item").Count.Should().BeGreaterThan(0));
            items = comp.FindAll("div.mud-list-item").ToArray();
            items[0].Click();
            comp.WaitForAssertion(() => select.Instance.Value.Should().Be("2, 1"));
            select.Instance.Text.Should().Be("2, 1");
            text.Should().Be("2, 1");
            string.Join(",", selectedValues).Should().Be("2,1");
            selectedValuesChangedCount.Should().Be(3);
            textChangedCount.Should().Be(2);
        }

        [Test]
        public async Task Select_Should_FireOnBlur()
        {
            var comp = Context.RenderComponent<SelectTest1>();
            Console.WriteLine(comp.Markup);
            var select = comp.FindComponent<MudSelect<string>>();
            var eventCounter = 0;
            select.SetCallback(s => s.OnBlur, x => eventCounter++);
            await comp.InvokeAsync(async () =>
            {
                await select.Instance.OpenMenu();
                await select.Instance.CloseMenu();
            });
            eventCounter.Should().Be(1);
        }

        [Test]
        public void Disabled_SelectItem_Should_Be_Respected()
        {
            var comp = Context.RenderComponent<SelectTest1>();
            var select = comp.FindComponent<MudSelect<string>>();
            Console.WriteLine(comp.Markup);

            var selectElement = comp.Find("div.mud-input-control");
            selectElement.Click();

<<<<<<< HEAD
            comp.FindAll("div.mud-list-item-disabled").Count.Should().Be(1);
=======
            comp.WaitForAssertion(() => comp.FindAll("div.mud-list-item-disabled").Count.Should().Be(1));
>>>>>>> 88a79df9
            comp.FindAll("div.mud-list-item-disabled")[0].Click();
            comp.WaitForAssertion(() => select.Instance.Value.Should().BeNull());
        }

        [Test]
        public async Task MultiSelect_ShouldCallValidationFunc()
        {
            var comp = Context.RenderComponent<MultiSelectTest1>();
            // print the generated html
            Console.WriteLine(comp.Markup);
            // select elements needed for the test
            var select = comp.FindComponent<MudSelect<string>>();
            string validatedValue = null;
            select.SetParam(x => x.Validation, new Func<string, bool>(value =>
              {
                  validatedValue = value; // NOTE: select does only update the value for T string
                  return true;
              }));
            var menu = comp.Find("div.mud-popover");
            var input = comp.Find("div.mud-input-control");
            // check initial state
            select.Instance.Value.Should().BeNullOrEmpty();
            comp.WaitForAssertion(() => comp.Find("div.mud-popover").ClassList.Should().NotContain("mud-popover-open"));
            // click and check if it has toggled the menu
            input.Click();
            comp.WaitForAssertion(() => comp.FindAll("div.mud-list-item").Count.Should().BeGreaterThan(0));
            menu.ClassList.Should().Contain("mud-popover-open");
            // now click an item and see the value change
            var items = comp.FindAll("div.mud-list-item").ToArray();
            items[1].Click();
            // menu should still be open now!!
            comp.WaitForAssertion(() => menu.ClassList.Should().Contain("mud-popover-open"));
            comp.WaitForAssertion(() => select.Instance.Text.Should().Be("2"));
            validatedValue.Should().Be("2");
            items[0].Click();
            comp.WaitForAssertion(() => select.Instance.Text.Should().Be("2, 1"));
            validatedValue.Should().Be("2, 1");
            items[2].Click();
            comp.WaitForAssertion(() => select.Instance.Text.Should().Be("2, 1, 3"));
            validatedValue.Should().Be("2, 1, 3");
            items[0].Click();
            comp.WaitForAssertion(() => select.Instance.Text.Should().Be("2, 3"));
            validatedValue.Should().Be("2, 3");
        }

        [Test]
        public void MultiSelect_SelectAll()
        {
            var comp = Context.RenderComponent<MultiSelectTest2>();
            // select element needed for the test
            var select = comp.FindComponent<MudSelect<string>>();
            string validatedValue = null;
            select.SetParam(x => x.Validation, (object)new Func<string, bool>(value =>
            {
                validatedValue = value; // NOTE: select does only update the value for T string
                return true;
            }));
            var menu = comp.Find("div.mud-popover");
            var input = comp.Find("div.mud-input-control");
            // Open the menu
            input.Click();
            menu.ClassList.Should().Contain("mud-popover-open");
            // now click the first checkbox
            comp.FindAll("div.mud-list-item")[0].Click();
            // validate the result. all items should be selected
            comp.WaitForAssertion(() => select.Instance.Text.Should().Be("FirstA^SecondA^ThirdA"));
            validatedValue.Should().Be("FirstA^SecondA^ThirdA");
        }

        [Test]
        public void MultiSelect_SelectAll2()
        {
            var comp = Context.RenderComponent<MultiSelectTest3>();
            // select element needed for the test
            var select = comp.FindComponent<MudSelect<string>>();
            var menu = comp.Find("div.mud-popover");
            var input = comp.Find("div.mud-input-control");
            // Open the menu
            input.Click();
            menu.ClassList.Should().Contain("mud-popover-open");

            // get the first (select all item) and check if it is selected
            var selectAllItem = comp.FindComponent<MudListItem>();
            selectAllItem.Instance.Icon.Should().Be("<path d=\"M0 0h24v24H0z\" fill=\"none\"/><path d=\"M19 3H5c-1.11 0-2 .9-2 2v14c0 1.1.89 2 2 2h14c1.11 0 2-.9 2-2V5c0-1.1-.89-2-2-2zm-9 14l-5-5 1.41-1.41L10 14.17l7.59-7.59L19 8l-9 9z\"/>");

<<<<<<< HEAD
            // Check that all select items are actually selected
            var mudListItems = comp.FindComponents<MudSelectItem<string>>();

            mudListItems.Should().HaveCount(7 * 2);
            foreach (var item in mudListItems.Take(7))
=======
            // Check that all normal select items are actually selected
            var items = comp.FindComponents<MudSelectItem<string>>().Where(x=>x.Instance.HideContent==false).ToArray();

            items.Should().HaveCount(7);
            foreach (var item in items)
>>>>>>> 88a79df9
            {
                item.Instance.IsSelected.Should().BeTrue();
                item.FindComponent<MudListItem>().Instance.Icon.Should().Be("<path d=\"M0 0h24v24H0z\" fill=\"none\"/><path d=\"M19 3H5c-1.11 0-2 .9-2 2v14c0 1.1.89 2 2 2h14c1.11 0 2-.9 2-2V5c0-1.1-.89-2-2-2zm-9 14l-5-5 1.41-1.41L10 14.17l7.59-7.59L19 8l-9 9z\"/>");
            }

<<<<<<< HEAD
            foreach (var item in mudListItems.Skip(7))
            {
                item.Instance.IsSelected.Should().BeTrue();
=======
            // Check shadow items
            var shadowItems = comp.FindComponents<MudSelectItem<string>>().Where(x => x.Instance.HideContent == true).ToArray();
            foreach (var item in shadowItems)
            {
                // shadow items don't render, their state is irrelevant, all they do is provide render fragments to the select
>>>>>>> 88a79df9
                Assert.Throws<Bunit.Rendering.ComponentNotFoundException>(() => item.FindComponent<MudListItem>());
            }
        }

        [Test]
        public void MultiSelect_SelectAll3()
        {
            var comp = Context.RenderComponent<MultiSelectTest4>();
            // select element needed for the test
            var select = comp.FindComponent<MudSelect<string>>();
            var menu = comp.Find("div.mud-popover");
            var input = comp.Find("div.mud-input-control");
            // Open the menu
            input.Click();
            menu.ClassList.Should().Contain("mud-popover-open");
            // Check that the icon corresponds to an unchecked checkbox
            var mudListItem = comp.FindComponent<MudListItem>();
            mudListItem.Instance.Icon.Should().Be("<path d=\"M0 0h24v24H0z\" fill=\"none\"/><path d=\"M19 5v14H5V5h14m0-2H5c-1.1 0-2 .9-2 2v14c0 1.1.9 2 2 2h14c1.1 0 2-.9 2-2V5c0-1.1-.9-2-2-2z\"/>");
        }

        [Test]
        public void SingleSelect_Should_CallValidationFunc()
        {
            var comp = Context.RenderComponent<SelectTest1>();
            Console.WriteLine(comp.Markup);
            var select = comp.FindComponent<MudSelect<string>>();
            string validatedValue = null;
            select.SetParam(x => x.Validation, (object)new Func<string, bool>(value =>
            {
                validatedValue = value; // NOTE: select does only update the value for T string
                return true;
            }));
            var menu = comp.Find("div.mud-popover");
            var input = comp.Find("div.mud-input-control");
            // check initial state
            select.Instance.Value.Should().BeNullOrEmpty();
            comp.WaitForAssertion(() => comp.Find("div.mud-popover").ClassList.Should().NotContain("mud-popover-open"));
            // click and check if it has toggled the menu
            input.Click();
            menu.ClassList.Should().Contain("mud-popover-open");
            // now click an item and see the value change
            comp.WaitForAssertion(()=> comp.FindAll("div.mud-list-item").Count.Should().BeGreaterThan(0));

            comp.FindAll("div.mud-list-item")[1].Click();
            // menu should be closed now
            comp.WaitForAssertion(() => menu.ClassList.Should().NotContain("mud-popover-open"));
            comp.WaitForAssertion(() => select.Instance.Value.Should().Be("2"));
            select.Instance.Text.Should().Be("2");
            validatedValue.Should().Be("2");

            input.Click();
<<<<<<< HEAD
            items = comp.FindAll("div.mud-list-item").ToArray();
            items[0].Click();

            select.Instance.Value.Should().Be("1");
=======
            comp.WaitForAssertion(() => comp.FindAll("div.mud-list-item").Count.Should().BeGreaterThan(0));
            comp.FindAll("div.mud-list-item")[0].Click();

            comp.WaitForAssertion(() => select.Instance.Value.Should().Be("1"));
>>>>>>> 88a79df9
            select.Instance.Text.Should().Be("1");
            validatedValue.Should().Be("1");
        }

        /// <summary>
        /// We filled the multiselect with initial selected values, that must
        /// show in the value of the input as a comma separated list of strings
        /// </summary>
        /// <returns></returns>
        [Test]
        public async Task MultiSelect_Initial_Values()
        {
            var comp = Context.RenderComponent<MultiSelectWithInitialValues>();
            // print the generated html
            Console.WriteLine(comp.Markup);

            // select the input of the select
            var input = comp.Find("input");
            //the value of the input
            var value = input.Attributes.Where(a => a.LocalName == "value").First().Value;
            value.Should().Be("FirstA, SecondA");
        }

        /// <summary>
        /// We filled the multiselect with initial selected values.
        /// Then the returned text in the selection is customized.
        /// </summary>
        /// <returns></returns>
        [Test]
        public async Task MultiSelectCustomizedTextTest()
        {
            var comp = Context.RenderComponent<MultiSelectCustomizedTextTest>();

            // Select the input of the select
            var input = comp.Find("input");

            // The value of the input
            var value = input.Attributes.Where(a => a.LocalName == "value").First().Value;

            // Value is equal to the customized values returned by the method
            value.Should().Be("Selected values: FirstA, SecondA");
        }

        [Test]
        public async Task SelectClearableTest()
        {
            var comp = Context.RenderComponent<SelectClearableTest>();
            var select = comp.FindComponent<MudSelect<string>>();
            var input = comp.Find("div.mud-input-control");

            // No button when initialized
            comp.FindAll("button").Should().BeEmpty();

            input.Click();
<<<<<<< HEAD
=======
            comp.WaitForAssertion(() => comp.FindAll("div.mud-list-item").Count.Should().BeGreaterThan(0));
>>>>>>> 88a79df9
            // Button shows after selecting item
            var items = comp.FindAll("div.mud-list-item").ToArray();
            items[1].Click();
            comp.WaitForAssertion(() => comp.Find("div.mud-popover").ClassList.Should().NotContain("mud-popover-open"));
            comp.WaitForAssertion(() => select.Instance.Value.Should().Be("2"));
            comp.Find("button").Should().NotBeNull();
            // Selection cleared and button removed after clicking clear button
            comp.Find("button").Click();
            comp.WaitForAssertion(() => select.Instance.Value.Should().BeNullOrEmpty());
            comp.FindAll("button").Should().BeEmpty();
            // Clear button click handler should have been invoked
            comp.Instance.ClearButtonClicked.Should().BeTrue();
        }

        /// <summary>
        /// Reselect an already selected value should not call SelectedValuesChanged event.
        /// </summary>
        [Test]
        public void SelectReselectTest()
        {
            var comp = Context.RenderComponent<ReselectValueTest>();
            // print the generated html
            Console.WriteLine(comp.Markup);
            // select elements needed for the test
            var select = comp.FindComponent<MudSelect<string>>();
            var menu = comp.Find("div.mud-popover");
            var input = comp.Find("div.mud-input-control");

            input.Click();
            comp.WaitForAssertion(() => comp.FindAll("div.mud-list-item").Count.Should().BeGreaterThan(0));
            select.Instance.Value.Should().Be("Apple");

            // now click an item and see the value change
            var items = comp.FindAll("div.mud-list-item").ToArray();
            items[1].Click();

            // menu should be closed now
            comp.WaitForAssertion(() => menu.ClassList.Should().NotContain("mud-popover-open"));
            comp.WaitForAssertion(() => select.Instance.Value.Should().Be("Orange"));
            comp.Instance.ChangeCount.Should().Be(1);

            // now click an item and see the value change
            input.Click();
<<<<<<< HEAD

            items = comp.FindAll("div.mud-list-item").ToArray();
            items[1].Click();

            select.Instance.Value.Should().Be("Orange");
=======
            comp.WaitForAssertion(() => comp.FindAll("div.mud-list-item").Count.Should().BeGreaterThan(0));
            items = comp.FindAll("div.mud-list-item").ToArray();
            items[1].Click();

            comp.WaitForAssertion(() => select.Instance.Value.Should().Be("Orange"));
>>>>>>> 88a79df9
            comp.Instance.ChangeCount.Should().Be(1);

        }

        #region DataAttribute validation
        [Test]
        public async Task TextField_Should_Validate_Data_Attribute_Fail()
        {
            var comp = Context.RenderComponent<SelectValidationDataAttrTest>();
            Console.WriteLine(comp.Markup);
            var selectcomp = comp.FindComponent<MudSelect<string>>();
            var select = selectcomp.Instance;
            // Select invalid option
            await comp.InvokeAsync(() => select.SelectOption("Quux"));
            // check initial state
            select.Value.Should().Be("Quux");
            select.Text.Should().Be("Quux");
            // check validity
            await comp.InvokeAsync(() => select.Validate());
            select.ValidationErrors.Should().NotBeEmpty();
            select.ValidationErrors.Should().HaveCount(1);
            select.ValidationErrors[0].Should().Equals("Should not be longer than 3");
        }

        [Test]
        public async Task TextField_Should_Validate_Data_Attribute_Success()
        {
            var comp = Context.RenderComponent<SelectValidationDataAttrTest>();
            Console.WriteLine(comp.Markup);
            var selectcomp = comp.FindComponent<MudSelect<string>>();
            var select = selectcomp.Instance;
            // Select valid option
            await comp.InvokeAsync(() => select.SelectOption("Qux"));
            // check initial state
            select.Value.Should().Be("Qux");
            select.Text.Should().Be("Qux");
            // check validity
            await comp.InvokeAsync(() => select.Validate());
            select.ValidationErrors.Should().BeEmpty();
        }
        #endregion

        /// <summary>
        /// Tests the required property.
        /// </summary>
        [Test]
        public async Task Select_Should_SetRequiredTrue()
        {
            var comp = Context.RenderComponent<SelectRequiredTest>();
            var select = comp.FindComponent<MudSelect<string>>().Instance;
            select.Required.Should().BeTrue();
            await comp.InvokeAsync(() => select.Validate());
            select.ValidationErrors.First().Should().Be("Required");
        }

        /// <summary>
        /// Selected option should be hilighted when drop-down opens
        /// </summary>
        [Test]
        public async Task Select_Should_HilightSelectedValue()
        {
            var comp = Context.RenderComponent<SelectTest1>();
            // print the generated html
            Console.WriteLine(comp.Markup);
            var select = comp.FindComponent<MudSelect<string>>();
            var input = comp.Find("div.mud-input-control");

            comp.Find("div.mud-popover").ClassList.Should().Contain("select-popover-class");
            select.Instance.Value.Should().BeNullOrEmpty();
            comp.Find("div.mud-popover").ClassList.Should().NotContain("mud-popover-open");
            // open the select
            comp.Find("div.mud-input-control").Click();
            comp.WaitForAssertion(() => comp.Find("div.mud-popover").ClassList.Should().Contain("mud-popover-open"));
            // no option should be hilited
            comp.WaitForAssertion(() => comp.FindAll("div.mud-selected-item").Count.Should().Be(0));
            // now click an item and see the value change
            comp.FindAll("div.mud-list-item")[1].Click();
            comp.WaitForAssertion(() => comp.Find("div.mud-popover").ClassList.Should().NotContain("mud-popover-open"));
            comp.WaitForAssertion(() => select.Instance.Value.Should().Be("2"));
            // open again and check hilited option
            comp.Find("div.mud-input-control").Click();
            comp.WaitForAssertion(() => comp.Find("div.mud-popover").ClassList.Should().Contain("mud-popover-open"));
            // Nr 2 should be hilited
            comp.WaitForAssertion(() => comp.FindAll("div.mud-selected-item").Count.Should().Be(1));
            comp.FindAll("div.mud-list-item")[1].ToMarkup().Should().Contain("mud-selected-item");
            await comp.InvokeAsync(() => select.Instance.CloseMenu());
            select.SetParam(nameof(MudSelect<string>.Value), null);
            await comp.InvokeAsync(() => select.Instance.OpenMenu());
            // no option should be hilited
            comp.WaitForAssertion(() => comp.FindAll("div.mud-selected-item").Count.Should().Be(0));
        }

        /// <summary>
        /// Initially selected option should be hilighted when drop-down opens
        /// </summary>
        [Test]
        public void Select_Should_HilightInitiallySelectedValue()
        {
            var comp = Context.RenderComponent<SelectTest2>();
            // print the generated html
            Console.WriteLine(comp.Markup);
            var select = comp.FindComponent<MudSelect<string>>();
            comp.Find("div.mud-popover").ClassList.Should().Contain("select-popover-class");
            select.Instance.Value.Should().Be("2");
            comp.Find("div.mud-popover").ClassList.Should().NotContain("mud-popover-open");
            // open the select
            comp.Find("div.mud-input-control").Click();
            Console.WriteLine(comp.Markup);
            comp.WaitForAssertion(() => comp.Find("div.mud-popover").ClassList.Should().Contain("mud-popover-open"));
            // Nr 2 should be hilited
            comp.WaitForAssertion(()=>comp.FindAll("div.mud-selected-item").Count.Should().Be(1));
            comp.FindAll("div.mud-list-item")[1].ToMarkup().Should().Contain("mud-selected-item");
            // now click an item and see the value change
            comp.FindAll("div.mud-list-item")[0].Click();
            comp.WaitForAssertion(() => comp.Find("div.mud-popover").ClassList.Should().NotContain("mud-popover-open"));
            comp.WaitForAssertion(() => select.Instance.Value.Should().Be("1"));
            // open again and check hilited option
            comp.Find("div.mud-input-control").Click();
            comp.WaitForAssertion(() => comp.Find("div.mud-popover").ClassList.Should().Contain("mud-popover-open"));
            // Nr 1 should be hilited
            comp.WaitForAssertion(() => comp.FindAll("div.mud-selected-item").Count.Should().Be(1));
            comp.FindAll("div.mud-list-item")[0].ToMarkup().Should().Contain("mud-selected-item");
            comp.Find("div.mud-input-control").Click();
            comp.WaitForAssertion(() => comp.Find("div.mud-popover").ClassList.Should().NotContain("mud-popover-open"));
        }

        [Test]
        public async Task Select_Should_AllowReloadingItems()
        {
            var comp = Context.RenderComponent<ReloadSelectItemsTest>();
            var select = comp.FindComponent<MudSelect<string>>();
            // normal, without reloading
            comp.Find("div.mud-input-control").Click();
            comp.WaitForAssertion(() => comp.Find("div.mud-popover").ClassList.Should().Contain("mud-popover-open"));
            comp.FindAll("div.mud-list-item")[0].Click();
            comp.WaitForAssertion(() => comp.Find("div.mud-popover").ClassList.Should().NotContain("mud-popover-open"));
            comp.WaitForAssertion(() => select.Instance.Value.Should().Be("American Samoa"));
            comp.Find("div.mud-input-control").Click();
            comp.WaitForAssertion(() => comp.Find("div.mud-popover").ClassList.Should().Contain("mud-popover-open"));
            comp.FindAll("div.mud-list-item")[1].Click();
            comp.WaitForAssertion(() => comp.Find("div.mud-popover").ClassList.Should().NotContain("mud-popover-open"));
            comp.WaitForAssertion(() => select.Instance.Value.Should().Be("Arizona"));
            comp.Find("div.mud-input-control").Click();
            comp.WaitForAssertion(() => comp.Find("div.mud-popover").ClassList.Should().Contain("mud-popover-open"));
            comp.FindAll("div.mud-list-item")[2].Click();
            comp.WaitForAssertion(() => comp.Find("div.mud-popover").ClassList.Should().NotContain("mud-popover-open"));
            comp.WaitForAssertion(() => select.Instance.Value.Should().Be("Arkansas"));
            // reloading!
            comp.Find(".reload").Click();
            // check again, different values expected now
            comp.Find("div.mud-input-control").Click();
            comp.WaitForAssertion(() => comp.Find("div.mud-popover").ClassList.Should().Contain("mud-popover-open"));
            comp.FindAll("div.mud-list-item")[0].Click();
            comp.WaitForAssertion(() => comp.Find("div.mud-popover").ClassList.Should().NotContain("mud-popover-open"));
            comp.WaitForAssertion(() => select.Instance.Value.Should().Be("Alabama"));
            comp.Find("div.mud-input-control").Click();
            comp.WaitForAssertion(() => comp.Find("div.mud-popover").ClassList.Should().Contain("mud-popover-open"));
            comp.FindAll("div.mud-list-item")[1].Click();
            comp.WaitForAssertion(() => comp.Find("div.mud-popover").ClassList.Should().NotContain("mud-popover-open"));
            comp.WaitForAssertion(() => select.Instance.Value.Should().Be("Alaska"));
            comp.Find("div.mud-input-control").Click();
            comp.WaitForAssertion(() => comp.Find("div.mud-popover").ClassList.Should().Contain("mud-popover-open"));
            comp.FindAll("div.mud-list-item")[2].Click();
            comp.WaitForAssertion(() => comp.Find("div.mud-popover").ClassList.Should().NotContain("mud-popover-open"));
            comp.WaitForAssertion(() => select.Instance.Value.Should().Be("American Samoa"));
        }

        [Test]
        public async Task SelectTest_ToggleOpenCloseMenuMethods()
        {
            var comp = Context.RenderComponent<SelectTest1>();
            // print the generated html
            Console.WriteLine(comp.Markup);
            // select elements needed for the test

            var select = comp.FindComponent<MudSelect<string>>();

            await comp.InvokeAsync(() => select.Instance.ToggleMenu());
            comp.WaitForAssertion(() => comp.Find("div.mud-popover").ClassList.Should().Contain("mud-popover-open"));

            select.SetParam("Disabled", true);
            await comp.InvokeAsync(() => select.Instance.ToggleMenu());
            comp.WaitForAssertion(() => comp.Find("div.mud-popover").ClassList.Should().Contain("mud-popover-open"));
            //Try to add null item and check the value should not changed.
            await comp.InvokeAsync(() => select.Instance.Add(null));
            comp.WaitForAssertion(() => select.Instance._items.Count.Should().Be(4));

            select.SetParam("Disabled", false);
            await comp.InvokeAsync(() => select.Instance.ToggleMenu());
            comp.WaitForAssertion(() => comp.Find("div.mud-popover").ClassList.Should().NotContain("mud-popover-open"));

            select.SetParam("Disabled", true);
            await comp.InvokeAsync(() => select.Instance.ToggleMenu());
            comp.WaitForAssertion(() => comp.Find("div.mud-popover").ClassList.Should().NotContain("mud-popover-open"));

            await comp.InvokeAsync(() => select.Instance.OpenMenu());
            comp.WaitForAssertion(() => comp.Find("div.mud-popover").ClassList.Should().NotContain("mud-popover-open"));
        }

        [Test]
        public async Task SelectTest_KeyboardNavigation_SingleSelect()
        {
            var comp = Context.RenderComponent<SelectTest1>();
            // print the generated html
            Console.WriteLine(comp.Markup);
            // select elements needed for the test
            var select = comp.FindComponent<MudSelect<string>>();

            await comp.InvokeAsync(() => select.Instance.HandleKeyDown(new KeyboardEventArgs() { Key = "Enter", Type = "keydown", }));
            comp.WaitForAssertion(() => comp.Find("div.mud-popover").ClassList.Should().Contain("mud-popover-open"));

            await comp.InvokeAsync(() => select.Instance.HandleKeyDown(new KeyboardEventArgs() { Key = "Escape", Type = "keydown", }));
            comp.WaitForAssertion(() => comp.Find("div.mud-popover").ClassList.Should().NotContain("mud-popover-open"));

            await comp.InvokeAsync(() => select.Instance.HandleKeyDown(new KeyboardEventArgs() { Key = " ", Type = "keydown", }));
            comp.WaitForAssertion(() => comp.Find("div.mud-popover").ClassList.Should().Contain("mud-popover-open"));
            //If we didn't select an item with mouse or arrow keys yet, value should remains null.
            await comp.InvokeAsync(() => select.Instance.HandleKeyDown(new KeyboardEventArgs() { Key = "Enter", Type = "keydown", }));
            comp.WaitForAssertion(() => comp.Find("div.mud-popover").ClassList.Should().NotContain("mud-popover-open"));
            comp.WaitForAssertion(() => select.Instance.Value.Should().Be(null));

            await comp.InvokeAsync(() => select.Instance.HandleKeyDown(new KeyboardEventArgs() { Key = "ArrowDown", AltKey = true, Type = "keydown", }));
            comp.WaitForAssertion(() => comp.Find("div.mud-popover").ClassList.Should().Contain("mud-popover-open"));

            await comp.InvokeAsync(() => select.Instance.HandleKeyDown(new KeyboardEventArgs() { Key = "ArrowUp", AltKey = true, Type = "keydown", }));
            comp.WaitForAssertion(() => comp.Find("div.mud-popover").ClassList.Should().NotContain("mud-popover-open"));
            //If dropdown is closed, arrow key should not set a value.
            await comp.InvokeAsync(() => select.Instance.HandleKeyDown(new KeyboardEventArgs() { Key = "ArrowDown", Type = "keydown", }));
            comp.WaitForAssertion(() => comp.Find("div.mud-popover").ClassList.Should().Contain("mud-popover-open"));
            comp.WaitForAssertion(() => select.Instance.Value.Should().Be(null));

            await comp.InvokeAsync(() => select.Instance.HandleKeyDown(new KeyboardEventArgs() { Key = "NumpadEnter", Type = "keydown", }));
            comp.WaitForAssertion(() => comp.Find("div.mud-popover").ClassList.Should().NotContain("mud-popover-open"));

            await comp.InvokeAsync(() => select.Instance.HandleKeyDown(new KeyboardEventArgs() { Key = "ArrowUp", Type = "keydown", }));
            comp.WaitForAssertion(() => comp.Find("div.mud-popover").ClassList.Should().Contain("mud-popover-open"));

            await comp.InvokeAsync(() => select.Instance.HandleKeyDown(new KeyboardEventArgs() { Key = "ArrowDown", Type = "keydown", }));
            comp.WaitForAssertion(() => select.Instance.Value.Should().Be("1"));
            //End key should not select the last disabled item
            await comp.InvokeAsync(() => select.Instance.HandleKeyDown(new KeyboardEventArgs() { Key = "End", Type = "keydown", }));
            comp.WaitForAssertion(() => select.Instance.Value.Should().Be("3"));

            await comp.InvokeAsync(() => select.Instance.HandleKeyDown(new KeyboardEventArgs() { Key = "ArrowUp", Type = "keydown", }));
            comp.WaitForAssertion(() => select.Instance.Value.Should().Be("2"));

            await comp.InvokeAsync(() => select.Instance.HandleKeyDown(new KeyboardEventArgs() { Key = "Home", Type = "keydown", }));
            comp.WaitForAssertion(() => select.Instance.Value.Should().Be("1"));
            //Arrow up should select still the first item
            await comp.InvokeAsync(() => select.Instance.HandleKeyDown(new KeyboardEventArgs() { Key = "ArrowUp", Type = "keydown", }));
            comp.WaitForAssertion(() => select.Instance.Value.Should().Be("1"));

            await comp.InvokeAsync(() => select.Instance.HandleKeyDown(new KeyboardEventArgs() { Key = "End", Type = "keydown", }));
            await comp.InvokeAsync(() => select.Instance.HandleKeyDown(new KeyboardEventArgs() { Key = "ArrowDown", Type = "keydown", }));
            comp.WaitForAssertion(() => select.Instance.Value.Should().Be("3"));

            await comp.InvokeAsync(() => select.Instance.HandleKeyDown(new KeyboardEventArgs() { Key = "2", Type = "keydown", }));
            comp.WaitForAssertion(() => select.Instance.Value.Should().Be("2"));

            await comp.InvokeAsync(() => select.Instance.HandleKeyDown(new KeyboardEventArgs() { Key = "2", Type = "keydown", }));
            comp.WaitForAssertion(() => select.Instance.Value.Should().Be("2"));
            comp.WaitForAssertion(() => select.Instance.SelectedValues.Should().HaveCount(1));

            await comp.InvokeAsync(() => select.Instance.HandleKeyDown(new KeyboardEventArgs() { Key = " ", Type = "keydown", }));
            comp.Render(); // <-- this is necessary for reliable passing of the test
            comp.WaitForAssertion(() => comp.Find("div.mud-popover").ClassList.Should().NotContain("mud-popover-open"));
        }

        [Test]
        public async Task SelectTest_KeyboardNavigation_MultiSelect()
        {
            var comp = Context.RenderComponent<MultiSelectTest3>();
            // print the generated html
            Console.WriteLine(comp.Markup);
            // select elements needed for the test
            var select = comp.FindComponent<MudSelect<string>>();

            await comp.InvokeAsync(() => select.Instance.HandleKeyDown(new KeyboardEventArgs() { Key = " ", Type = "keydown", }));
            comp.WaitForAssertion(() => comp.Find("div.mud-popover").ClassList.Should().Contain("mud-popover-open"));

            await comp.InvokeAsync(() => select.Instance.HandleKeyDown(new KeyboardEventArgs() { Key = "a", CtrlKey = true, Type = "keydown", }));
            comp.WaitForAssertion(() => select.Instance.Value.Should().Be("0 feline has been selected"));

            await comp.InvokeAsync(() => select.Instance.HandleKeyDown(new KeyboardEventArgs() { Key = "A", CtrlKey = true, Type = "keydown", }));
            comp.WaitForAssertion(() => select.Instance.Value.Should().Be("7 felines have been selected"));

            await comp.InvokeAsync(() => select.Instance.HandleKeyDown(new KeyboardEventArgs() { Key = "ArrowDown", Type = "keydown", }));
            await comp.InvokeAsync(() => select.Instance.HandleKeyDown(new KeyboardEventArgs() { Key = "Enter", Type = "keydown", }));
            comp.WaitForAssertion(() => select.Instance.Value.Should().Be("6 felines have been selected"));

            await comp.InvokeAsync(() => select.Instance.HandleKeyDown(new KeyboardEventArgs() { Key = "A", CtrlKey = true, Type = "keydown", }));
            comp.WaitForAssertion(() => select.Instance.Value.Should().Be("7 felines have been selected"));

            await comp.InvokeAsync(() => select.Instance.HandleKeyDown(new KeyboardEventArgs() { Key = "Escape", Type = "keydown", }));
            comp.WaitForAssertion(() => comp.Find("div.mud-popover").ClassList.Should().NotContain("mud-popover-open"));

            await comp.InvokeAsync(() => select.Instance.HandleKeyDown(new KeyboardEventArgs() { Key = "Enter", Type = "keydown", }));
            comp.WaitForAssertion(() => comp.Find("div.mud-popover").ClassList.Should().Contain("mud-popover-open"));

            await comp.InvokeAsync(() => select.Instance.HandleKeyDown(new KeyboardEventArgs() { Key = "ArrowDown", Type = "keydown", }));
            await comp.InvokeAsync(() => select.Instance.HandleKeyDown(new KeyboardEventArgs() { Key = "Enter", Type = "keydown", }));
            comp.WaitForAssertion(() => select.Instance.SelectedValues.Should().Contain("Jaguar"));

            await comp.InvokeAsync(() => select.Instance.HandleKeyDown(new KeyboardEventArgs() { Key = "Home", Type = "keydown", }));
            await comp.InvokeAsync(() => select.Instance.HandleKeyDown(new KeyboardEventArgs() { Key = "NumpadEnter", Type = "keydown", }));
            comp.WaitForAssertion(() => select.Instance.SelectedValues.Should().NotContain("Jaguar"));

            await comp.InvokeAsync(() => select.Instance.HandleKeyDown(new KeyboardEventArgs() { Key = "ArrowDown", Type = "keydown", }));
            await comp.InvokeAsync(() => select.Instance.HandleKeyDown(new KeyboardEventArgs() { Key = "Enter", Type = "keydown", }));
            comp.WaitForAssertion(() => select.Instance.SelectedValues.Should().Contain("Leopard"));

            await comp.InvokeAsync(() => select.Instance.HandleKeyDown(new KeyboardEventArgs() { Key = "End", Type = "keydown", }));
            await comp.InvokeAsync(() => select.Instance.HandleKeyDown(new KeyboardEventArgs() { Key = "Enter", Type = "keydown", }));
            comp.WaitForAssertion(() => select.Instance.SelectedValues.Should().NotContain("Tiger"));

            select.SetParam("Disabled", true);
            await comp.InvokeAsync(() => select.Instance.HandleKeyDown(new KeyboardEventArgs() { Key = "Enter", Type = "keydown", }));
            comp.WaitForAssertion(() => select.Instance.SelectedValues.Should().NotContain("Tiger"));

            select.SetParam("Disabled", false);
            //Test the keyup event
            await comp.InvokeAsync(() => select.Instance.HandleKeyUp(new KeyboardEventArgs() { Key = "Enter", Type = "keyup", }));
            comp.WaitForAssertion(() => select.Instance.SelectedValues.Should().NotContain("Tiger"));

            await comp.InvokeAsync(() => select.Instance.HandleKeyDown(new KeyboardEventArgs() { Key = "Tab", Type = "keydown", }));
            await comp.InvokeAsync(() => select.Instance.OnKeyUp.InvokeAsync(new KeyboardEventArgs() { Key = "Tab" }));
            comp.Render(); // <-- this is necessary for reliable passing of the test
            comp.WaitForAssertion(() => comp.Find("div.mud-popover").ClassList.Should().NotContain("mud-popover-open"));
        }

        [Test]
        public async Task SelectTest_ItemlessSelect()
        {
            var comp = Context.RenderComponent<MudSelect<string>>();

            // print the generated html
            Console.WriteLine(comp.Markup);

            await comp.InvokeAsync(() => comp.Instance.HandleKeyDown(new KeyboardEventArgs() { Key = " ", Type = "keydown", }));
            await comp.InvokeAsync(() => comp.Instance.HandleKeyDown(new KeyboardEventArgs() { Key = "ArrowDown", Type = "keydown", }));
            await comp.InvokeAsync(() => comp.Instance.HandleKeyDown(new KeyboardEventArgs() { Key = "Home", Type = "keydown", }));
            await comp.InvokeAsync(() => comp.Instance.HandleKeyDown(new KeyboardEventArgs() { Key = "End", Type = "keydown", }));
            await comp.InvokeAsync(() => comp.Instance.HandleKeyDown(new KeyboardEventArgs() { Key = "Enter", Type = "keydown", }));
            comp.WaitForAssertion(() => comp.Instance.SelectedValues.Should().HaveCount(0));
            comp.WaitForAssertion(() => comp.Instance.Value.Should().Be(null));
        }
    }
}<|MERGE_RESOLUTION|>--- conflicted
+++ resolved
@@ -50,10 +50,7 @@
             // now we cheat and click the list without opening the menu ;)
 
             input.Click();
-<<<<<<< HEAD
-=======
-            comp.WaitForAssertion(() => comp.FindAll("div.mud-list-item").Count.Should().BeGreaterThan(0));
->>>>>>> 88a79df9
+            comp.WaitForAssertion(() => comp.FindAll("div.mud-list-item").Count.Should().BeGreaterThan(0));
             items = comp.FindAll("div.mud-list-item").ToArray();
 
             items[0].Click();
@@ -131,29 +128,16 @@
 
             select.Instance.Value.Should().Be(default(MyEnum));
             select.Instance.Text.Should().Be(default(MyEnum).ToString());
-<<<<<<< HEAD
-            await Task.Delay(50);
-
-            comp.Find("div.mud-input-slot").TextContent.Trim().Should().Be("First");
-=======
 
             comp.Find("input").Attributes["value"]?.Value.Should().Be("First");
->>>>>>> 88a79df9
             comp.RenderCount.Should().Be(1);
 
             //Console.WriteLine(comp.Markup);
             input.Click();
-<<<<<<< HEAD
-            var items = comp.FindAll("div.mud-list-item").ToArray();
-            items[1].Click();
-            comp.Find("div.mud-input-slot").TextContent.Trim().Should().Be("Second");
-            comp.RenderCount.Should().Be(3);
-=======
             comp.WaitForAssertion(() => comp.FindAll("div.mud-list-item").Count.Should().BeGreaterThan(0));
             var items = comp.FindAll("div.mud-list-item").ToArray();
             items[1].Click();
             comp.WaitForAssertion(() => comp.Find("input").Attributes["value"]?.Value.Should().Be("Second"));
->>>>>>> 88a79df9
         }
 
         /// <summary>
@@ -166,21 +150,11 @@
             // select elements needed for the test
             var select = comp.FindComponent<MudSelect<int>>();
             var input = comp.Find("div.mud-input-control");
-<<<<<<< HEAD
-
-            select.Instance.Value.Should().Be(17);
-            select.Instance.Text.Should().Be("17");
-            comp.FindAll("div.mud-input-slot").Count.Should().Be(0);
-            //Console.WriteLine(comp.Markup);
-            input.Click();
-
-=======
             select.Instance.Value.Should().Be(17);
             select.Instance.Text.Should().Be("17");
             comp.Find("input").Attributes["value"]?.Value.Should().Be("17");
             input.Click();
             comp.WaitForAssertion(() => comp.FindAll("div.mud-list-item").Count.Should().BeGreaterThan(0));
->>>>>>> 88a79df9
             var items = comp.FindAll("div.mud-list-item").ToArray();
             items[1].Click();
             //Console.WriteLine(comp.Markup);
@@ -208,11 +182,7 @@
             comp.FindComponent<MudInput<string>>().Instance.Value.Should().Be(null);
             comp.FindComponent<MudInput<string>>().Instance.InputType.Should().Be(InputType.Hidden);
             input.Click();
-<<<<<<< HEAD
-
-=======
-            comp.WaitForAssertion(() => comp.FindAll("div.mud-list-item").Count.Should().BeGreaterThan(0));
->>>>>>> 88a79df9
+            comp.WaitForAssertion(() => comp.FindAll("div.mud-list-item").Count.Should().BeGreaterThan(0));
             var items = comp.FindAll("div.mud-list-item").ToArray();
             items[1].Click();
             comp.WaitForAssertion(() => select.Instance.Value.Should().Be(2));
@@ -241,22 +211,13 @@
             //Console.WriteLine(comp.Markup);
 
             input.Click();
-<<<<<<< HEAD
-            comp.RenderCount.Should().Be(2);
-
-=======
-            comp.WaitForAssertion(() => comp.FindAll("div.mud-list-item").Count.Should().BeGreaterThan(0));
->>>>>>> 88a79df9
+            comp.WaitForAssertion(() => comp.FindAll("div.mud-list-item").Count.Should().BeGreaterThan(0));
             var items = comp.FindAll("div.mud-list-item").ToArray();
             items[1].Click();
             comp.WaitForAssertion(() => comp.Find("div.mud-popover").ClassList.Should().NotContain("mud-popover-open"));
             comp.WaitForAssertion(() => comp.FindAll("div.mud-input-slot").Count.Should().Be(0));
             select.Instance.Value.Should().Be(2);
             select.Instance.Text.Should().Be("2");
-<<<<<<< HEAD
-            comp.RenderCount.Should().Be(3);
-=======
->>>>>>> 88a79df9
         }
 
         [Test]
@@ -287,10 +248,7 @@
 
             //open the menu again
             input.Click();
-<<<<<<< HEAD
-=======
-            comp.WaitForAssertion(() => comp.FindAll("div.mud-list-item").Count.Should().BeGreaterThan(0));
->>>>>>> 88a79df9
+            comp.WaitForAssertion(() => comp.FindAll("div.mud-list-item").Count.Should().BeGreaterThan(0));
             items = comp.FindAll("div.mud-list-item").ToArray();
 
             items[0].Click();
@@ -348,10 +306,7 @@
             string.Join(",", selectedValues).Should().Be("2");
 
             input.Click();
-<<<<<<< HEAD
-=======
             comp.WaitForAssertion(()=>comp.FindAll("div.mud-list-item").Count.Should().BeGreaterThan(0));
->>>>>>> 88a79df9
             items = comp.FindAll("div.mud-list-item").ToArray();
 
             items[0].Click();
@@ -393,11 +348,7 @@
 
             var selectElement = comp.Find("div.mud-input-control");
             selectElement.Click();
-<<<<<<< HEAD
-
-=======
-            comp.WaitForAssertion(() => comp.FindAll("div.mud-list-item").Count.Should().BeGreaterThan(0));
->>>>>>> 88a79df9
+            comp.WaitForAssertion(() => comp.FindAll("div.mud-list-item").Count.Should().BeGreaterThan(0));
             var items = comp.FindAll("div.mud-list-item").ToArray();
             // click list item
             items[1].Click();
@@ -445,11 +396,7 @@
             var selectElement = comp.Find("div.mud-input-control");
             selectElement.Click();
 
-<<<<<<< HEAD
-            comp.FindAll("div.mud-list-item-disabled").Count.Should().Be(1);
-=======
             comp.WaitForAssertion(() => comp.FindAll("div.mud-list-item-disabled").Count.Should().Be(1));
->>>>>>> 88a79df9
             comp.FindAll("div.mud-list-item-disabled")[0].Click();
             comp.WaitForAssertion(() => select.Instance.Value.Should().BeNull());
         }
@@ -535,35 +482,21 @@
             var selectAllItem = comp.FindComponent<MudListItem>();
             selectAllItem.Instance.Icon.Should().Be("<path d=\"M0 0h24v24H0z\" fill=\"none\"/><path d=\"M19 3H5c-1.11 0-2 .9-2 2v14c0 1.1.89 2 2 2h14c1.11 0 2-.9 2-2V5c0-1.1-.89-2-2-2zm-9 14l-5-5 1.41-1.41L10 14.17l7.59-7.59L19 8l-9 9z\"/>");
 
-<<<<<<< HEAD
-            // Check that all select items are actually selected
-            var mudListItems = comp.FindComponents<MudSelectItem<string>>();
-
-            mudListItems.Should().HaveCount(7 * 2);
-            foreach (var item in mudListItems.Take(7))
-=======
             // Check that all normal select items are actually selected
             var items = comp.FindComponents<MudSelectItem<string>>().Where(x=>x.Instance.HideContent==false).ToArray();
 
             items.Should().HaveCount(7);
             foreach (var item in items)
->>>>>>> 88a79df9
             {
                 item.Instance.IsSelected.Should().BeTrue();
                 item.FindComponent<MudListItem>().Instance.Icon.Should().Be("<path d=\"M0 0h24v24H0z\" fill=\"none\"/><path d=\"M19 3H5c-1.11 0-2 .9-2 2v14c0 1.1.89 2 2 2h14c1.11 0 2-.9 2-2V5c0-1.1-.89-2-2-2zm-9 14l-5-5 1.41-1.41L10 14.17l7.59-7.59L19 8l-9 9z\"/>");
             }
 
-<<<<<<< HEAD
-            foreach (var item in mudListItems.Skip(7))
-            {
-                item.Instance.IsSelected.Should().BeTrue();
-=======
             // Check shadow items
             var shadowItems = comp.FindComponents<MudSelectItem<string>>().Where(x => x.Instance.HideContent == true).ToArray();
             foreach (var item in shadowItems)
             {
                 // shadow items don't render, their state is irrelevant, all they do is provide render fragments to the select
->>>>>>> 88a79df9
                 Assert.Throws<Bunit.Rendering.ComponentNotFoundException>(() => item.FindComponent<MudListItem>());
             }
         }
@@ -615,17 +548,10 @@
             validatedValue.Should().Be("2");
 
             input.Click();
-<<<<<<< HEAD
-            items = comp.FindAll("div.mud-list-item").ToArray();
-            items[0].Click();
-
-            select.Instance.Value.Should().Be("1");
-=======
             comp.WaitForAssertion(() => comp.FindAll("div.mud-list-item").Count.Should().BeGreaterThan(0));
             comp.FindAll("div.mud-list-item")[0].Click();
 
             comp.WaitForAssertion(() => select.Instance.Value.Should().Be("1"));
->>>>>>> 88a79df9
             select.Instance.Text.Should().Be("1");
             validatedValue.Should().Be("1");
         }
@@ -680,10 +606,7 @@
             comp.FindAll("button").Should().BeEmpty();
 
             input.Click();
-<<<<<<< HEAD
-=======
-            comp.WaitForAssertion(() => comp.FindAll("div.mud-list-item").Count.Should().BeGreaterThan(0));
->>>>>>> 88a79df9
+            comp.WaitForAssertion(() => comp.FindAll("div.mud-list-item").Count.Should().BeGreaterThan(0));
             // Button shows after selecting item
             var items = comp.FindAll("div.mud-list-item").ToArray();
             items[1].Click();
@@ -727,19 +650,11 @@
 
             // now click an item and see the value change
             input.Click();
-<<<<<<< HEAD
-
+            comp.WaitForAssertion(() => comp.FindAll("div.mud-list-item").Count.Should().BeGreaterThan(0));
             items = comp.FindAll("div.mud-list-item").ToArray();
             items[1].Click();
 
-            select.Instance.Value.Should().Be("Orange");
-=======
-            comp.WaitForAssertion(() => comp.FindAll("div.mud-list-item").Count.Should().BeGreaterThan(0));
-            items = comp.FindAll("div.mud-list-item").ToArray();
-            items[1].Click();
-
             comp.WaitForAssertion(() => select.Instance.Value.Should().Be("Orange"));
->>>>>>> 88a79df9
             comp.Instance.ChangeCount.Should().Be(1);
 
         }
