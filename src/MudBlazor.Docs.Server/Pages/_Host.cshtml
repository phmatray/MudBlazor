﻿@page "/"
@namespace MudBlazor.Docs.Server.Pages
@addTagHelper *, Microsoft.AspNetCore.Mvc.TagHelpers
@{
    Layout = null;
}

<!DOCTYPE html>
<html lang="en">
<head>
    <meta charset="utf-8" />
    <link rel="icon" type="image/png" sizes="32x32" href="_content/MudBlazor.Docs/favicon-32x32.png">
    <meta name="viewport" content="width=device-width, initial-scale=1.0" />
    <title>MudBlazor</title>
    <base href="~/" />
    <link href="https://fonts.googleapis.com/css?family=Roboto:300,400,500,700&display=swap" rel="stylesheet" />
    <link href="_content/MudBlazor/MudBlazor.min.css" rel="stylesheet" />
    <link href="_content/MudBlazor.Docs/MudBlazorDocs.min.css" rel="stylesheet" />
</head>
<body>
    <app>
        <component type="typeof(App)" render-mode="ServerPrerendered" />
    </app>

    <div id="blazor-error-ui">
        <environment include="Staging,Production">
            An error has occurred. This application may no longer respond until reloaded.
        </environment>
        <environment include="Development">
            An unhandled exception has occurred. See browser dev tools for details.
        </environment>
        <a href="" class="reload">Reload</a>
        <a class="dismiss">🗙</a>
    </div>

    <script src="_framework/blazor.server.js"></script>
    <script src="_content/MudBlazor/MudBlazor.min.js"></script>
<<<<<<< HEAD
    <script src="_content/BlazorInputFile/inputfile.js"></script>
=======
    <script src="_content/MudBlazor.Docs/JS/examples.js"></script>
>>>>>>> bb5886f2
</body>
</html><|MERGE_RESOLUTION|>--- conflicted
+++ resolved
@@ -35,10 +35,7 @@
 
     <script src="_framework/blazor.server.js"></script>
     <script src="_content/MudBlazor/MudBlazor.min.js"></script>
-<<<<<<< HEAD
     <script src="_content/BlazorInputFile/inputfile.js"></script>
-=======
     <script src="_content/MudBlazor.Docs/JS/examples.js"></script>
->>>>>>> bb5886f2
 </body>
 </html>