﻿using System;
using System.Collections.Generic;
using System.ComponentModel.DataAnnotations;
using System.Globalization;
using System.Linq;
using System.Linq.Expressions;
using System.Threading.Tasks;
using Microsoft.AspNetCore.Components;
using Microsoft.AspNetCore.Components.Forms;
using MudBlazor.Interfaces;
using static System.String;

namespace MudBlazor
{
<<<<<<< HEAD
    public class MudFormComponent<T> : MudComponentBase, IFormComponent, IDisposable
    {       
        [CascadingParameter] internal IForm Form { get; set; }
=======
    public abstract class MudFormComponent<T, U> : MudComponentBase, IFormComponent, IDisposable
    {
        private Converter<T, U> _converter;

        protected MudFormComponent(Converter<T, U> converter)
        {
            _converter = converter ?? throw new ArgumentNullException(nameof(converter));
            _converter.OnError = OnConversionError;
        }

        [CascadingParameter] internal MudForm Form { get; set; }
>>>>>>> 908f3503

        /// <summary>
        /// If true, this form input is required to be filled out.
        /// </summary>
        [Parameter] public bool Required { get; set; }

        /// <summary>
        /// Set an error text that will be displayed if the input is not filled out but required!
        /// </summary>
        [Parameter] public string RequiredError { get; set; } = "Required";

        /// <summary>
        /// The ErrorText that will be displayed if Error true
        /// </summary>
        [Parameter] public string ErrorText { get; set; }

        /// <summary>
        /// If true, the label will be displayed in an error state.
        /// </summary>
        [Parameter] public bool Error { get; set; }

        [Parameter]
        public Converter<T, U> Converter
        {
            get => _converter;
            set => SetConverter(value);
        }

        protected virtual bool SetConverter(Converter<T, U> value)
        {
            var changed = (_converter != value);
            if (changed)
            {
                _converter = value ?? throw new ArgumentNullException(nameof(value));   // converter is mandatory at all times
                _converter.OnError = OnConversionError;
            }
            return changed;
        }

        [Parameter]
        public CultureInfo Culture
        {
            get => _converter.Culture;
            set => SetCulture(value);
        }

        protected virtual bool SetCulture(CultureInfo value)
        {
            var changed = (_converter.Culture != value);
            if (changed)
            {
                _converter.Culture = value;
            }
            return changed;
        }

        protected virtual void OnConversionError(string error)
        {
            /* Descendants can override this method to catch conversion errors */
        }

        /// <summary>
        /// True if the conversion from string to T failed
        /// </summary>
        public bool ConversionError => _converter.GetError;

        /// <summary>
        /// The error message of the conversion error from string to T. Null otherwise
        /// </summary>
        public string ConversionErrorMessage => _converter.GetErrorMessage;

        /// <summary>
        /// True if the input has any of the following errors: An error set from outside, a conversion error or
        /// one or more validation errors
        /// </summary>
        public bool HasErrors => Error || ConversionError || ValidationErrors.Count > 0;

        public string GetErrorText()
        {
            // ErrorText is either set from outside or the first validation error
            if (!IsNullOrWhiteSpace(ErrorText))
                return ErrorText;

            if (!IsNullOrWhiteSpace(ConversionErrorMessage))
                return ConversionErrorMessage;

            return null;
        }

        #region MudForm Validation

        public List<string> ValidationErrors { get; set; } = new List<string>();

        /// <summary>
        /// A validation func or a validation attribute. Supported types are:
        /// <para>Func&lt;T, bool&gt; ... will output the standard error message "Invalid" if false</para>
        /// <para>Func&lt;T, string&gt; ... outputs the result as error message, no error if null </para>
        /// <para>Func&lt;T, IEnumerable&lt; string &gt;&gt; ... outputs all the returned error messages, no error if empty</para>
        /// <para>Func&lt;T, Task&lt; bool &gt;&gt; ... will output the standard error message "Invalid" if false</para>
        /// <para>Func&lt;T, Task&lt; string &gt;&gt; ... outputs the result as error message, no error if null</para>
        /// <para>Func&lt;T, Task&lt;IEnumerable&lt; string &gt;&gt;&gt; ... outputs all the returned error messages, no error if empty</para>
        /// <para>System.ComponentModel.DataAnnotations.ValidationAttribute instances</para>
        /// </summary>
        [Parameter]
        public object Validation { get; set; }

        /// <summary>
        /// This is the form component's value.
        /// </summary>
        protected T _value;

        // These are the call-and-forget methods to launch an async validation process.
        // After each async step, we make sure the current Value of the component has not changed while
        // async code was executed to avoid race condition which could lead to incorrect validation results.
        protected async void BeginValidateAfter(Task task)
        {
            var value = _value;

            await task;

            if (EqualityComparer<T>.Default.Equals(value, _value))
            {
                BeginValidate();
            }
        }

        protected async void BeginValidate()
        {
            var value = _value;

            await Validate();

            if (EqualityComparer<T>.Default.Equals(value, _value))
            {
                EditFormValidate();
            }
        }

        /// <summary>
        /// Causes this component to validate its value
        /// </summary>
        public Task Validate() => ValidateValue();

        internal async virtual Task ValidateValue()
        {
            var changed = false;
            var errors = new List<string>();
            try
            {
                var hasValue = HasValue(_value);
                if (Required)
                {
                    if (!hasValue)
                    {
                        errors.Add(RequiredError);
                        return; // no need to call validation funcs if required value doesn't exist. we already have a required error.
                    }
                    // we have a required value, proceed to the validation funcs
                }

                if (Validation is ValidationAttribute)
                    ValidateWithAttribute(Validation as ValidationAttribute, _value, errors);
                else if (Validation is Func<T, bool>)
                    ValidateWithFunc(Validation as Func<T, bool>, _value, errors);
                else if (Validation is Func<T, string>)
                    ValidateWithFunc(Validation as Func<T, string>, _value, errors);
                else if (Validation is Func<T, IEnumerable<string>>)
                    ValidateWithFunc(Validation as Func<T, IEnumerable<string>>, _value, errors);
                else
                {
                    var value = _value;

                    if (Validation is Func<T, Task<bool>>)
                        await ValidateWithFunc(Validation as Func<T, Task<bool>>, _value, errors);
                    else if (Validation is Func<T, Task<string>>)
                        await ValidateWithFunc(Validation as Func<T, Task<string>>, _value, errors);
                    else if (Validation is Func<T, Task<IEnumerable<string>>>)
                        await ValidateWithFunc(Validation as Func<T, Task<IEnumerable<string>>>, _value, errors);

                    changed = !EqualityComparer<T>.Default.Equals(value, _value);
                }
            }
            finally
            {
                // If Value has changed while we were validating it, ignore results and exit
                if (!changed)
                {
                    // this must be called in any case, because even if Validation is null the user might have set Error and ErrorText manually
                    // if Error and ErrorText are set by the user, setting them here will have no effect. 
                    ValidationErrors = errors;
                    Error = errors.Count > 0;
                    ErrorText = errors.FirstOrDefault();
                    Form?.Update(this);
                    StateHasChanged();
                }
            }
        }

        protected virtual bool HasValue(T value)
        {
            if (typeof(T) == typeof(string))
                return !string.IsNullOrWhiteSpace((string)(object)value);

            return value != null;
        }

        protected virtual void ValidateWithAttribute(ValidationAttribute attr, T value, List<string> errors)
        {
            if (!attr.IsValid(value))
                errors.Add(attr.ErrorMessage);
        }

        protected virtual void ValidateWithFunc(Func<T, bool> func, T value, List<string> errors)
        {
            try
            {
                if (!func(value))
                    errors.Add("Invalid");
            }
            catch (Exception e)
            {
                errors.Add("Error in validation func: " + e.Message);
            }
        }

        protected virtual void ValidateWithFunc(Func<T, string> func, T value, List<string> errors)
        {
            try
            {
                var error = func(value);
                if (error != null)
                    errors.Add(error);
            }
            catch (Exception e)
            {
                errors.Add("Error in validation func: " + e.Message);
            }
        }

        protected virtual void ValidateWithFunc(Func<T, IEnumerable<string>> func, T value, List<string> errors)
        {
            try
            {
                foreach (var error in func(value))
                    errors.Add(error);
            }
            catch (Exception e)
            {
                errors.Add("Error in validation func: " + e.Message);
            }
        }

        protected async virtual Task ValidateWithFunc(Func<T, Task<bool>> func, T value, List<string> errors)
        {
            try
            {
                if (!await func(value))
                    errors.Add("Invalid");
            }
            catch (Exception e)
            {
                errors.Add("Error in validation func: " + e.Message);
            }
        }

        protected async virtual Task ValidateWithFunc(Func<T, Task<string>> func, T value, List<string> errors)
        {
            try
            {
                var error = await func(value);
                if (error != null)
                    errors.Add(error);
            }
            catch (Exception e)
            {
                errors.Add("Error in validation func: " + e.Message);
            }
        }

        protected async virtual Task ValidateWithFunc(Func<T, Task<IEnumerable<string>>> func, T value, List<string> errors)
        {
            try
            {
                foreach (var error in await func(value))
                    errors.Add(error);
            }
            catch (Exception e)
            {
                errors.Add("Error in validation func: " + e.Message);
            }
        }

        public void Reset()
        {
            ResetValue();
            ResetValidation();
        }

        protected virtual void ResetValue()
        {
            /* to be overridden */
            _value = default;
            StateHasChanged();
        }

        public void ResetValidation()
        {
            Error = false;
            ValidationErrors.Clear();
            StateHasChanged();
        }

        #endregion


        #region --> Blazor EditForm validation support

        /// <summary>
        /// This is the form validation context for Blazor's <EditForm></EditForm> component
        /// </summary>
        [CascadingParameter]
        EditContext EditContext { get; set; } = default!;

        /// <summary>
        /// Triggers field to be validated.
        /// </summary>
        internal void EditFormValidate()
        {
            if (_fieldIdentifier.FieldName != null)
            {
                EditContext?.NotifyFieldChanged(_fieldIdentifier);
            }
        }

        /// <summary>
        /// Specify an expression which returns the model's field for which validation messages should be displayed.
        /// Currently only string fields are supported.
        /// </summary>
        # nullable enable
        [Parameter]
        public Expression<Func<T>>? For { get; set; }
        # nullable disable

        private void OnValidationStateChanged(object sender, ValidationStateChangedEventArgs e)
        {
            if (EditContext != null)
            {
                var error_msgs = EditContext.GetValidationMessages(_fieldIdentifier).ToArray();
                Error = error_msgs.Length > 0;
                ErrorText = (Error ? error_msgs[0] : null);
                StateHasChanged();
            }
        }

        /// <summary>
        /// Points to a field of the model for which validation messages should be displayed.
        /// </summary>
        private FieldIdentifier _fieldIdentifier;

        /// <summary>
        /// To find out whether or not For parameter has changed we keep a separate reference
        /// </summary>
        #nullable enable
        private Expression<Func<T>>? _currentFor;
        #nullable disable

        /// <summary>
        /// To find out whether or not EditContext parameter has changed we keep a separate reference
        /// </summary>
        #nullable enable
        private EditContext? _currentEditContext;
        #nullable disable

        protected override void OnParametersSet()
        {
            if (EditContext != null && For != null)
            {
                if (For != _currentFor)
                {
                    _fieldIdentifier = FieldIdentifier.Create(For);
                    _currentFor = For;
                }

                if (EditContext != _currentEditContext)
                {
                    DetachValidationStateChangedListener();
                    EditContext.OnValidationStateChanged += OnValidationStateChanged;
                    _currentEditContext = EditContext;
                }
            }
        }

        private void DetachValidationStateChangedListener()
        {
            if (_currentEditContext != null)
                _currentEditContext.OnValidationStateChanged -= OnValidationStateChanged;
        }

        #endregion


        protected override Task OnInitializedAsync()
        {
            RegisterAsFormComponent();
            return base.OnInitializedAsync();
        }

        protected virtual void RegisterAsFormComponent()
        {
            Form?.Add(this);
        }

        /// <summary>
        /// Called to dispose this instance.
        /// </summary>
        /// <param name="disposing"><see langword="true"/> if called within <see cref="IDisposable.Dispose"/>.</param>
        protected virtual void Dispose(bool disposing)
        {
        }

        void IDisposable.Dispose()
        {
            //ParentForm?.Remove(this);
            DetachValidationStateChangedListener();
            Dispose(disposing: true);
        }
    }
}<|MERGE_RESOLUTION|>--- conflicted
+++ resolved
@@ -12,11 +12,6 @@
 
 namespace MudBlazor
 {
-<<<<<<< HEAD
-    public class MudFormComponent<T> : MudComponentBase, IFormComponent, IDisposable
-    {       
-        [CascadingParameter] internal IForm Form { get; set; }
-=======
     public abstract class MudFormComponent<T, U> : MudComponentBase, IFormComponent, IDisposable
     {
         private Converter<T, U> _converter;
@@ -28,7 +23,6 @@
         }
 
         [CascadingParameter] internal MudForm Form { get; set; }
->>>>>>> 908f3503
 
         /// <summary>
         /// If true, this form input is required to be filled out.
